--- conflicted
+++ resolved
@@ -30,7 +30,6 @@
   foreach(_var ${ARGN})
     unset(${_var} CACHE)
   endforeach()
-<<<<<<< HEAD
 endmacro()
 
 set(OCV_COMPILER_FAIL_REGEX
@@ -112,89 +111,6 @@
   ocv_check_compiler_flag("${_lang}" "${ARGN} ${flag}" ${${varname}})
 endmacro()
 
-=======
-endmacro()
-
-set(OCV_COMPILER_FAIL_REGEX
-    "command line option .* is valid for .* but not for C\\+\\+" # GNU
-    "command line option .* is valid for .* but not for C" # GNU
-    "unrecognized .*option"                     # GNU
-    "unknown .*option"                          # Clang
-    "ignoring unknown option"                   # MSVC
-    "warning D9002"                             # MSVC, any lang
-    "option .*not supported"                    # Intel
-    "[Uu]nknown option"                         # HP
-    "[Ww]arning: [Oo]ption"                     # SunPro
-    "command option .* is not recognized"       # XL
-    "not supported in this configuration; ignored"       # AIX
-    "File with unknown suffix passed to linker" # PGI
-    "WARNING: unknown flag:"                    # Open64
-  )
-
-MACRO(ocv_check_compiler_flag LANG FLAG RESULT)
-  if(NOT DEFINED ${RESULT})
-    if("_${LANG}_" MATCHES "_CXX_")
-      set(_fname "${CMAKE_BINARY_DIR}${CMAKE_FILES_DIRECTORY}/CMakeTmp/src.cxx")
-      if("${CMAKE_CXX_FLAGS} ${FLAG} " MATCHES "-Werror " OR "${CMAKE_CXX_FLAGS} ${FLAG} " MATCHES "-Werror=unknown-pragmas ")
-        FILE(WRITE "${_fname}" "int main() { return 0; }\n")
-      else()
-        FILE(WRITE "${_fname}" "#pragma\nint main() { return 0; }\n")
-      endif()
-    elseif("_${LANG}_" MATCHES "_C_")
-      set(_fname "${CMAKE_BINARY_DIR}${CMAKE_FILES_DIRECTORY}/CMakeTmp/src.c")
-      if("${CMAKE_C_FLAGS} ${FLAG} " MATCHES "-Werror " OR "${CMAKE_C_FLAGS} ${FLAG} " MATCHES "-Werror=unknown-pragmas ")
-        FILE(WRITE "${_fname}" "int main(void) { return 0; }\n")
-      else()
-        FILE(WRITE "${_fname}" "#pragma\nint main(void) { return 0; }\n")
-      endif()
-    else()
-      unset(_fname)
-    endif()
-    if(_fname)
-      MESSAGE(STATUS "Performing Test ${RESULT}")
-      TRY_COMPILE(${RESULT}
-        ${CMAKE_BINARY_DIR}
-        "${_fname}"
-        COMPILE_DEFINITIONS "${FLAG}"
-        OUTPUT_VARIABLE OUTPUT)
-
-      FOREACH(_regex ${OCV_COMPILER_FAIL_REGEX})
-        IF("${OUTPUT}" MATCHES "${_regex}")
-          SET(${RESULT} 0)
-          break()
-        ENDIF()
-      ENDFOREACH()
-
-      IF(${RESULT})
-        SET(${RESULT} 1 CACHE INTERNAL "Test ${RESULT}")
-        MESSAGE(STATUS "Performing Test ${RESULT} - Success")
-      ELSE(${RESULT})
-        MESSAGE(STATUS "Performing Test ${RESULT} - Failed")
-        SET(${RESULT} "" CACHE INTERNAL "Test ${RESULT}")
-      ENDIF(${RESULT})
-    else()
-      SET(${RESULT} 0)
-    endif()
-  endif()
-ENDMACRO()
-
-macro(ocv_check_flag_support lang flag varname)
-  if("_${lang}_" MATCHES "_CXX_")
-    set(_lang CXX)
-  elseif("_${lang}_" MATCHES "_C_")
-    set(_lang C)
-  else()
-    set(_lang ${lang})
-  endif()
-
-  string(TOUPPER "${flag}" ${varname})
-  string(REGEX REPLACE "^(/|-)" "HAVE_${_lang}_" ${varname} "${${varname}}")
-  string(REGEX REPLACE " -|-|=| |\\." "_" ${varname} "${${varname}}")
-
-  ocv_check_compiler_flag("${_lang}" "${ARGN} ${flag}" ${${varname}})
-endmacro()
-
->>>>>>> f4e33ea0
 # turns off warnings
 macro(ocv_warnings_disable)
   if(NOT ENABLE_NOISY_WARNINGS)
@@ -584,9 +500,6 @@
       set(${LIBNAME}_VERSION_STRING "${${LIBNAME}_VERSION_STRING}" ${ARGN})
     endif()
   endif()
-<<<<<<< HEAD
-endmacro()
-=======
 endmacro()
 
 
@@ -596,5 +509,4 @@
   cmake_parse_arguments(OCV_SOURCE_GROUP "" "" "GLOB" ${ARGN})
   file(GLOB srcs ${OCV_SOURCE_GROUP_GLOB})
   source_group(${group} FILES ${srcs})
-endfunction()
->>>>>>> f4e33ea0
+endfunction()