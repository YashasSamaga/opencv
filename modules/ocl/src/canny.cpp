/*M///////////////////////////////////////////////////////////////////////////////////////
//
//  IMPORTANT: READ BEFORE DOWNLOADING, COPYING, INSTALLING OR USING.
//
//  By downloading, copying, installing or using the software you agree to this license.
//  If you do not agree to this license, do not download, install,
//  copy or use the software.
//
//
//                           License Agreement
//                For Open Source Computer Vision Library
//
// Copyright (C) 2010-2012, Multicoreware, Inc., all rights reserved.
// Copyright (C) 2010-2012, Advanced Micro Devices, Inc., all rights reserved.
// Third party copyrights are property of their respective owners.
//
// @Authors
//    Peng Xiao, pengxiao@multicorewareinc.com
//
// Redistribution and use in source and binary forms, with or without modification,
// are permitted provided that the following conditions are met:
//
//   * Redistribution's of source code must retain the above copyright notice,
//     this list of conditions and the following disclaimer.
//
//   * Redistribution's in binary form must reproduce the above copyright notice,
//     this list of conditions and the following disclaimer in the documentation
//     and/or other oclMaterials provided with the distribution.
//
//   * The name of the copyright holders may not be used to endorse or promote products
//     derived from this software without specific prior written permission.
//
// This software is provided by the copyright holders and contributors as is and
// any express or implied warranties, including, but not limited to, the implied
// warranties of merchantability and fitness for a particular purpose are disclaimed.
// In no event shall the Intel Corporation or contributors be liable for any direct,
// indirect, incidental, special, exemplary, or consequential damages
// (including, but not limited to, procurement of substitute goods or services;
// loss of use, data, or profits; or business interruption) however caused
// and on any theory of liability, whether in contract, strict liability,
// or tort (including negligence or otherwise) arising in any way out of
// the use of this software, even if advised of the possibility of such damage.
//
//M*/

#include "precomp.hpp"

using namespace cv;
using namespace cv::ocl;

namespace cv
{
    namespace ocl
    {
        ///////////////////////////OpenCL kernel strings///////////////////////////
        extern const char *imgproc_canny;
    }
}

cv::ocl::CannyBuf::CannyBuf(const oclMat &dx_, const oclMat &dy_) : dx(dx_), dy(dy_), counter(NULL)
{
    CV_Assert(dx_.type() == CV_32SC1 && dy_.type() == CV_32SC1 && dx_.size() == dy_.size());

    create(dx_.size(), -1);
}

void cv::ocl::CannyBuf::create(const Size &image_size, int apperture_size)
{
    ensureSizeIsEnough(image_size, CV_32SC1, dx);
    ensureSizeIsEnough(image_size, CV_32SC1, dy);

    if(apperture_size == 3)
    {
        ensureSizeIsEnough(image_size, CV_32SC1, dx_buf);
        ensureSizeIsEnough(image_size, CV_32SC1, dy_buf);
    }
    else if(apperture_size > 0)
    {
        Mat kx, ky;
        if (!filterDX)
        {
            filterDX = createDerivFilter_GPU(CV_8U, CV_32S, 1, 0, apperture_size, BORDER_REPLICATE);
        }
        if (!filterDY)
        {
            filterDY = createDerivFilter_GPU(CV_8U, CV_32S, 0, 1, apperture_size, BORDER_REPLICATE);
        }
    }
    ensureSizeIsEnough(image_size.height + 2, image_size.width + 2, CV_32FC1, magBuf);
    ensureSizeIsEnough(image_size.height + 2, image_size.width + 2, CV_32FC1, mapBuf);

    ensureSizeIsEnough(1, image_size.width * image_size.height, CV_16UC2, trackBuf1);
    ensureSizeIsEnough(1, image_size.width * image_size.height, CV_16UC2, trackBuf2);

    int counter_i [1] = { 0 };
    int err = 0;
    if(counter)
    {
        openCLFree(counter);
    }
    counter = clCreateBuffer( *((cl_context*)getoclContext()), CL_MEM_COPY_HOST_PTR, sizeof(int), counter_i, &err );
    openCLSafeCall(err);
}

void cv::ocl::CannyBuf::release()
{
    dx.release();
    dy.release();
    dx_buf.release();
    dy_buf.release();
    magBuf.release();
    mapBuf.release();
    trackBuf1.release();
    trackBuf2.release();
    if(counter)
    {
        openCLFree(counter);
        counter = NULL;
    }
}

namespace cv
{
    namespace ocl
    {
        namespace canny
        {
            void calcSobelRowPass_gpu(const oclMat &src, oclMat &dx_buf, oclMat &dy_buf, int rows, int cols);

            void calcMagnitude_gpu(const oclMat &dx_buf, const oclMat &dy_buf, oclMat &dx, oclMat &dy, oclMat &mag, int rows, int cols, bool L2Grad);
            void calcMagnitude_gpu(const oclMat &dx, const oclMat &dy, oclMat &mag, int rows, int cols, bool L2Grad);

            void calcMap_gpu(oclMat &dx, oclMat &dy, oclMat &mag, oclMat &map, int rows, int cols, float low_thresh, float high_thresh);

            void edgesHysteresisLocal_gpu(oclMat &map, oclMat &st1, void *counter, int rows, int cols);

            void edgesHysteresisGlobal_gpu(oclMat &map, oclMat &st1, oclMat &st2, void *counter, int rows, int cols);

            void getEdges_gpu(oclMat &map, oclMat &dst, int rows, int cols);
        }
    }
}// cv::ocl

namespace
{
    void CannyCaller(CannyBuf &buf, oclMat &dst, float low_thresh, float high_thresh)
    {
        using namespace ::cv::ocl::canny;
        calcMap_gpu(buf.dx, buf.dy, buf.magBuf, buf.mapBuf, dst.rows, dst.cols, low_thresh, high_thresh);

        edgesHysteresisLocal_gpu(buf.mapBuf, buf.trackBuf1, buf.counter, dst.rows, dst.cols);

        edgesHysteresisGlobal_gpu(buf.mapBuf, buf.trackBuf1, buf.trackBuf2, buf.counter, dst.rows, dst.cols);

        getEdges_gpu(buf.mapBuf, dst, dst.rows, dst.cols);
    }
}

void cv::ocl::Canny(const oclMat &src, oclMat &dst, double low_thresh, double high_thresh, int apperture_size, bool L2gradient)
{
    CannyBuf buf(src.size(), apperture_size);
    Canny(src, buf, dst, low_thresh, high_thresh, apperture_size, L2gradient);
}

void cv::ocl::Canny(const oclMat &src, CannyBuf &buf, oclMat &dst, double low_thresh, double high_thresh, int apperture_size, bool L2gradient)
{
    using namespace ::cv::ocl::canny;

    CV_Assert(src.type() == CV_8UC1);

    if( low_thresh > high_thresh )
        std::swap( low_thresh, high_thresh );

    dst.create(src.size(), CV_8U);
    dst.setTo(Scalar::all(0));

    buf.create(src.size(), apperture_size);
    buf.magBuf.setTo(Scalar::all(0));

    if (apperture_size == 3)
    {
        calcSobelRowPass_gpu(src, buf.dx_buf, buf.dy_buf, src.rows, src.cols);

        calcMagnitude_gpu(buf.dx_buf, buf.dy_buf, buf.dx, buf.dy, buf.magBuf, src.rows, src.cols, L2gradient);
    }
    else
    {
        buf.filterDX->apply(src, buf.dx);
        buf.filterDY->apply(src, buf.dy);

        calcMagnitude_gpu(buf.dx, buf.dy, buf.magBuf, src.rows, src.cols, L2gradient);
    }
    CannyCaller(buf, dst, static_cast<float>(low_thresh), static_cast<float>(high_thresh));
}
void cv::ocl::Canny(const oclMat &dx, const oclMat &dy, oclMat &dst, double low_thresh, double high_thresh, bool L2gradient)
{
    CannyBuf buf(dx, dy);
    Canny(dx, dy, buf, dst, low_thresh, high_thresh, L2gradient);
}

void cv::ocl::Canny(const oclMat &dx, const oclMat &dy, CannyBuf &buf, oclMat &dst, double low_thresh, double high_thresh, bool L2gradient)
{
    using namespace ::cv::ocl::canny;

    CV_Assert(dx.type() == CV_32SC1 && dy.type() == CV_32SC1 && dx.size() == dy.size());

    if( low_thresh > high_thresh )
        std::swap( low_thresh, high_thresh);

    dst.create(dx.size(), CV_8U);
    dst.setTo(Scalar::all(0));

    buf.dx = dx;
    buf.dy = dy;
    buf.create(dx.size(), -1);
    buf.magBuf.setTo(Scalar::all(0));
    calcMagnitude_gpu(buf.dx, buf.dy, buf.magBuf, dx.rows, dx.cols, L2gradient);

    CannyCaller(buf, dst, static_cast<float>(low_thresh), static_cast<float>(high_thresh));
}

void canny::calcSobelRowPass_gpu(const oclMat &src, oclMat &dx_buf, oclMat &dy_buf, int rows, int cols)
{
    Context *clCxt = src.clCxt;
    String kernelName = "calcSobelRowPass";
    std::vector< std::pair<size_t, const void *> > args;

    args.push_back( std::make_pair( sizeof(cl_mem), (void *)&src.data));
    args.push_back( std::make_pair( sizeof(cl_mem), (void *)&dx_buf.data));
    args.push_back( std::make_pair( sizeof(cl_mem), (void *)&dy_buf.data));
    args.push_back( std::make_pair( sizeof(cl_int), (void *)&rows));
    args.push_back( std::make_pair( sizeof(cl_int), (void *)&cols));
    args.push_back( std::make_pair( sizeof(cl_int), (void *)&src.step));
    args.push_back( std::make_pair( sizeof(cl_int), (void *)&src.offset));
    args.push_back( std::make_pair( sizeof(cl_int), (void *)&dx_buf.step));
    args.push_back( std::make_pair( sizeof(cl_int), (void *)&dx_buf.offset));
    args.push_back( std::make_pair( sizeof(cl_int), (void *)&dy_buf.step));
    args.push_back( std::make_pair( sizeof(cl_int), (void *)&dy_buf.offset));

    size_t globalThreads[3] = {cols, rows, 1};
    size_t localThreads[3]  = {16, 16, 1};
    openCLExecuteKernel(clCxt, &imgproc_canny, kernelName, globalThreads, localThreads, args, -1, -1);
}

void canny::calcMagnitude_gpu(const oclMat &dx_buf, const oclMat &dy_buf, oclMat &dx, oclMat &dy, oclMat &mag, int rows, int cols, bool L2Grad)
{
    Context *clCxt = dx_buf.clCxt;
    String kernelName = "calcMagnitude_buf";
    std::vector< std::pair<size_t, const void *> > args;

    args.push_back( std::make_pair( sizeof(cl_mem), (void *)&dx_buf.data));
    args.push_back( std::make_pair( sizeof(cl_mem), (void *)&dy_buf.data));
    args.push_back( std::make_pair( sizeof(cl_mem), (void *)&dx.data));
    args.push_back( std::make_pair( sizeof(cl_mem), (void *)&dy.data));
    args.push_back( std::make_pair( sizeof(cl_mem), (void *)&mag.data));
    args.push_back( std::make_pair( sizeof(cl_int), (void *)&rows));
    args.push_back( std::make_pair( sizeof(cl_int), (void *)&cols));
    args.push_back( std::make_pair( sizeof(cl_int), (void *)&dx_buf.step));
    args.push_back( std::make_pair( sizeof(cl_int), (void *)&dx_buf.offset));
    args.push_back( std::make_pair( sizeof(cl_int), (void *)&dy_buf.step));
    args.push_back( std::make_pair( sizeof(cl_int), (void *)&dy_buf.offset));
    args.push_back( std::make_pair( sizeof(cl_int), (void *)&dx.step));
    args.push_back( std::make_pair( sizeof(cl_int), (void *)&dx.offset));
    args.push_back( std::make_pair( sizeof(cl_int), (void *)&dy.step));
    args.push_back( std::make_pair( sizeof(cl_int), (void *)&dy.offset));
    args.push_back( std::make_pair( sizeof(cl_int), (void *)&mag.step));
    args.push_back( std::make_pair( sizeof(cl_int), (void *)&mag.offset));

    size_t globalThreads[3] = {cols, rows, 1};
    size_t localThreads[3]  = {16, 16, 1};

    const char * build_options = L2Grad ? "-D L2GRAD":"";
    openCLExecuteKernel(clCxt, &imgproc_canny, kernelName, globalThreads, localThreads, args, -1, -1, build_options);
}
void canny::calcMagnitude_gpu(const oclMat &dx, const oclMat &dy, oclMat &mag, int rows, int cols, bool L2Grad)
{
    Context *clCxt = dx.clCxt;
    String kernelName = "calcMagnitude";
    std::vector< std::pair<size_t, const void *> > args;

    args.push_back( std::make_pair( sizeof(cl_mem), (void *)&dx.data));
    args.push_back( std::make_pair( sizeof(cl_mem), (void *)&dy.data));
    args.push_back( std::make_pair( sizeof(cl_mem), (void *)&mag.data));
    args.push_back( std::make_pair( sizeof(cl_int), (void *)&rows));
    args.push_back( std::make_pair( sizeof(cl_int), (void *)&cols));
    args.push_back( std::make_pair( sizeof(cl_int), (void *)&dx.step));
    args.push_back( std::make_pair( sizeof(cl_int), (void *)&dx.offset));
    args.push_back( std::make_pair( sizeof(cl_int), (void *)&dy.step));
    args.push_back( std::make_pair( sizeof(cl_int), (void *)&dy.offset));
    args.push_back( std::make_pair( sizeof(cl_int), (void *)&mag.step));
    args.push_back( std::make_pair( sizeof(cl_int), (void *)&mag.offset));

    size_t globalThreads[3] = {cols, rows, 1};
    size_t localThreads[3]  = {16, 16, 1};

    const char * build_options = L2Grad ? "-D L2GRAD":"";
    openCLExecuteKernel(clCxt, &imgproc_canny, kernelName, globalThreads, localThreads, args, -1, -1, build_options);
}

void canny::calcMap_gpu(oclMat &dx, oclMat &dy, oclMat &mag, oclMat &map, int rows, int cols, float low_thresh, float high_thresh)
{
    Context *clCxt = dx.clCxt;

    std::vector< std::pair<size_t, const void *> > args;

    args.push_back( std::make_pair( sizeof(cl_mem), (void *)&dx.data));
    args.push_back( std::make_pair( sizeof(cl_mem), (void *)&dy.data));
    args.push_back( std::make_pair( sizeof(cl_mem), (void *)&mag.data));
    args.push_back( std::make_pair( sizeof(cl_mem), (void *)&map.data));
    args.push_back( std::make_pair( sizeof(cl_int), (void *)&rows));
    args.push_back( std::make_pair( sizeof(cl_int), (void *)&cols));
    args.push_back( std::make_pair( sizeof(cl_float), (void *)&low_thresh));
    args.push_back( std::make_pair( sizeof(cl_float), (void *)&high_thresh));
    args.push_back( std::make_pair( sizeof(cl_int), (void *)&dx.step));
    args.push_back( std::make_pair( sizeof(cl_int), (void *)&dx.offset));
    args.push_back( std::make_pair( sizeof(cl_int), (void *)&dy.step));
    args.push_back( std::make_pair( sizeof(cl_int), (void *)&dy.offset));
    args.push_back( std::make_pair( sizeof(cl_int), (void *)&mag.step));
    args.push_back( std::make_pair( sizeof(cl_int), (void *)&mag.offset));
    args.push_back( std::make_pair( sizeof(cl_int), (void *)&map.step));
    args.push_back( std::make_pair( sizeof(cl_int), (void *)&map.offset));


    size_t globalThreads[3] = {cols, rows, 1};
    String kernelName = "calcMap";
    size_t localThreads[3]  = {16, 16, 1};

    openCLExecuteKernel(clCxt, &imgproc_canny, kernelName, globalThreads, localThreads, args, -1, -1);
}

void canny::edgesHysteresisLocal_gpu(oclMat &map, oclMat &st1, void *counter, int rows, int cols)
{
    Context *clCxt = map.clCxt;
    String kernelName = "edgesHysteresisLocal";
    std::vector< std::pair<size_t, const void *> > args;

    args.push_back( std::make_pair( sizeof(cl_mem), (void *)&map.data));
    args.push_back( std::make_pair( sizeof(cl_mem), (void *)&st1.data));
    args.push_back( std::make_pair( sizeof(cl_mem), (void *)&counter));
    args.push_back( std::make_pair( sizeof(cl_int), (void *)&rows));
    args.push_back( std::make_pair( sizeof(cl_int), (void *)&cols));
    args.push_back( std::make_pair( sizeof(cl_int), (void *)&map.step));
    args.push_back( std::make_pair( sizeof(cl_int), (void *)&map.offset));

    size_t globalThreads[3] = {cols, rows, 1};
    size_t localThreads[3]  = {16, 16, 1};

    openCLExecuteKernel(clCxt, &imgproc_canny, kernelName, globalThreads, localThreads, args, -1, -1);
}

void canny::edgesHysteresisGlobal_gpu(oclMat &map, oclMat &st1, oclMat &st2, void *counter, int rows, int cols)
{
    unsigned int count;
    openCLSafeCall(clEnqueueReadBuffer(*(cl_command_queue*)getoclCommandQueue(), (cl_mem)counter, 1, 0, sizeof(float), &count, 0, NULL, NULL));
    Context *clCxt = map.clCxt;
    String kernelName = "edgesHysteresisGlobal";
    std::vector< std::pair<size_t, const void *> > args;
    size_t localThreads[3]  = {128, 1, 1};

    int count_i[1] = {0};
    while(count > 0)
    {
        openCLSafeCall(clEnqueueWriteBuffer(*(cl_command_queue*)getoclCommandQueue(), (cl_mem)counter, 1, 0, sizeof(int), &count_i, 0, NULL, NULL));

        args.clear();
<<<<<<< HEAD
        size_t globalThreads[3] = {std::min(count, 65535u) * 128, DIVUP(count, 65535), 1};
        args.push_back( std::make_pair( sizeof(cl_mem), (void *)&map.data));
        args.push_back( std::make_pair( sizeof(cl_mem), (void *)&st1.data));
        args.push_back( std::make_pair( sizeof(cl_mem), (void *)&st2.data));
        args.push_back( std::make_pair( sizeof(cl_mem), (void *)&counter));
        args.push_back( std::make_pair( sizeof(cl_int), (void *)&rows));
        args.push_back( std::make_pair( sizeof(cl_int), (void *)&cols));
        args.push_back( std::make_pair( sizeof(cl_int), (void *)&count));
        args.push_back( std::make_pair( sizeof(cl_int), (void *)&map.step));
        args.push_back( std::make_pair( sizeof(cl_int), (void *)&map.offset));
=======
        size_t globalThreads[3] = {std::min(count, 65535u) * 128, divUp(count, 65535), 1};
        args.push_back( make_pair( sizeof(cl_mem), (void *)&map.data));
        args.push_back( make_pair( sizeof(cl_mem), (void *)&st1.data));
        args.push_back( make_pair( sizeof(cl_mem), (void *)&st2.data));
        args.push_back( make_pair( sizeof(cl_mem), (void *)&counter));
        args.push_back( make_pair( sizeof(cl_int), (void *)&rows));
        args.push_back( make_pair( sizeof(cl_int), (void *)&cols));
        args.push_back( make_pair( sizeof(cl_int), (void *)&count));
        args.push_back( make_pair( sizeof(cl_int), (void *)&map.step));
        args.push_back( make_pair( sizeof(cl_int), (void *)&map.offset));
>>>>>>> e35bc115

        openCLExecuteKernel(clCxt, &imgproc_canny, kernelName, globalThreads, localThreads, args, -1, -1);
        openCLSafeCall(clEnqueueReadBuffer(*(cl_command_queue*)getoclCommandQueue(), (cl_mem)counter, 1, 0, sizeof(int), &count, 0, NULL, NULL));
        std::swap(st1, st2);
    }
}

void canny::getEdges_gpu(oclMat &map, oclMat &dst, int rows, int cols)
{
    Context *clCxt = map.clCxt;
    String kernelName = "getEdges";
    std::vector< std::pair<size_t, const void *> > args;

    args.push_back( std::make_pair( sizeof(cl_mem), (void *)&map.data));
    args.push_back( std::make_pair( sizeof(cl_mem), (void *)&dst.data));
    args.push_back( std::make_pair( sizeof(cl_int), (void *)&rows));
    args.push_back( std::make_pair( sizeof(cl_int), (void *)&cols));
    args.push_back( std::make_pair( sizeof(cl_int), (void *)&map.step));
    args.push_back( std::make_pair( sizeof(cl_int), (void *)&map.offset));
    args.push_back( std::make_pair( sizeof(cl_int), (void *)&dst.step));
    args.push_back( std::make_pair( sizeof(cl_int), (void *)&dst.offset));

    size_t globalThreads[3] = {cols, rows, 1};
    size_t localThreads[3]  = {16, 16, 1};

    openCLExecuteKernel(clCxt, &imgproc_canny, kernelName, globalThreads, localThreads, args, -1, -1);
}<|MERGE_RESOLUTION|>--- conflicted
+++ resolved
@@ -363,8 +363,7 @@
         openCLSafeCall(clEnqueueWriteBuffer(*(cl_command_queue*)getoclCommandQueue(), (cl_mem)counter, 1, 0, sizeof(int), &count_i, 0, NULL, NULL));
 
         args.clear();
-<<<<<<< HEAD
-        size_t globalThreads[3] = {std::min(count, 65535u) * 128, DIVUP(count, 65535), 1};
+        size_t globalThreads[3] = {std::min(count, 65535u) * 128, divUp(count, 65535), 1};
         args.push_back( std::make_pair( sizeof(cl_mem), (void *)&map.data));
         args.push_back( std::make_pair( sizeof(cl_mem), (void *)&st1.data));
         args.push_back( std::make_pair( sizeof(cl_mem), (void *)&st2.data));
@@ -374,18 +373,6 @@
         args.push_back( std::make_pair( sizeof(cl_int), (void *)&count));
         args.push_back( std::make_pair( sizeof(cl_int), (void *)&map.step));
         args.push_back( std::make_pair( sizeof(cl_int), (void *)&map.offset));
-=======
-        size_t globalThreads[3] = {std::min(count, 65535u) * 128, divUp(count, 65535), 1};
-        args.push_back( make_pair( sizeof(cl_mem), (void *)&map.data));
-        args.push_back( make_pair( sizeof(cl_mem), (void *)&st1.data));
-        args.push_back( make_pair( sizeof(cl_mem), (void *)&st2.data));
-        args.push_back( make_pair( sizeof(cl_mem), (void *)&counter));
-        args.push_back( make_pair( sizeof(cl_int), (void *)&rows));
-        args.push_back( make_pair( sizeof(cl_int), (void *)&cols));
-        args.push_back( make_pair( sizeof(cl_int), (void *)&count));
-        args.push_back( make_pair( sizeof(cl_int), (void *)&map.step));
-        args.push_back( make_pair( sizeof(cl_int), (void *)&map.offset));
->>>>>>> e35bc115
 
         openCLExecuteKernel(clCxt, &imgproc_canny, kernelName, globalThreads, localThreads, args, -1, -1);
         openCLSafeCall(clEnqueueReadBuffer(*(cl_command_queue*)getoclCommandQueue(), (cl_mem)counter, 1, 0, sizeof(int), &count, 0, NULL, NULL));
