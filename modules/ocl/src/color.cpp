/*M///////////////////////////////////////////////////////////////////////////////////////
//
//  IMPORTANT: READ BEFORE DOWNLOADING, COPYING, INSTALLING OR USING.
//
//  By downloading, copying, installing or using the software you agree to this license.
//  If you do not agree to this license, do not download, install,
//  copy or use the software.
//
//
//                           License Agreement
//                For Open Source Computer Vision Library
//
// Copyright (C) 2010-2012, Institute Of Software Chinese Academy Of Science, all rights reserved.
// Copyright (C) 2010-2012, Advanced Micro Devices, Inc., all rights reserved.
// Third party copyrights are property of their respective owners.
//
// @Authors
//    Wang Weiyan, wangweiyanster@gmail.com
//    Peng Xiao, pengxiao@multicorewareinc.com
//
// Redistribution and use in source and binary forms, with or without modification,
// are permitted provided that the following conditions are met:
//
//   * Redistribution's of source code must retain the above copyright notice,
//     this list of conditions and the following disclaimer.
//
//   * Redistribution's in binary form must reproduce the above copyright notice,
//     this list of conditions and the following disclaimer in the documentation
//     and/or other oclMaterials provided with the distribution.
//
//   * The name of the copyright holders may not be used to endorse or promote products
//     derived from this software without specific prior written permission.
//
// This software is provided by the copyright holders and contributors "as is" and
// any express or implied warranties, including, but not limited to, the implied
// warranties of merchantability and fitness for a particular purpose are disclaimed.
// In no event shall the Intel Corporation or contributors be liable for any direct,
// indirect, incidental, special, exemplary, or consequential damages
// (including, but not limited to, procurement of substitute goods or services;
// loss of use, data, or profits; or business interruption) however caused
// and on any theory of liability, whether in contract, strict liability,
// or tort (including negligence or otherwise) arising in any way out of
// the use of this software, even if advised of the possibility of such damage.
//
//M*/

#include "precomp.hpp"
#include "opencl_kernels.hpp"

using namespace cv;
using namespace cv::ocl;

#ifndef CV_DESCALE
#define CV_DESCALE(x, n) (((x) + (1 << ((n)-1))) >> (n))
#endif

#ifndef FLT_EPSILON
#define FLT_EPSILON     1.192092896e-07F
#endif

namespace
{

void RGB2Gray_caller(const oclMat &src, oclMat &dst, int bidx)
{
<<<<<<< HEAD
    std::vector<std::pair<size_t , const void *> > args;
    int channels = src.oclchannels();
    char build_options[50];
    sprintf(build_options, "-D DEPTH_%d", src.depth());
    //printf("depth:%d,channels:%d,bidx:%d\n",src.depth(),src.oclchannels(),bidx);
    args.push_back( std::make_pair( sizeof(cl_int) , (void *)&src.cols));
    args.push_back( std::make_pair( sizeof(cl_int) , (void *)&src.rows));
    args.push_back( std::make_pair( sizeof(cl_int) , (void *)&src.step));
    args.push_back( std::make_pair( sizeof(cl_int) , (void *)&dst.step));
    args.push_back( std::make_pair( sizeof(cl_int) , (void *)&channels));
    args.push_back( std::make_pair( sizeof(cl_int) , (void *)&bidx));
    args.push_back( std::make_pair( sizeof(cl_mem) , (void *)&src.data));
    args.push_back( std::make_pair( sizeof(cl_mem) , (void *)&dst.data));
=======
    int channels = src.oclchannels();
    int src_offset = src.offset / src.elemSize1(), src_step = src.step1();
    int dst_offset = dst.offset / dst.elemSize1(), dst_step = dst.step1();

    std::string build_options = format("-D DEPTH_%d", src.depth());

    vector<pair<size_t , const void *> > args;
    args.push_back( make_pair( sizeof(cl_int) , (void *)&src.cols));
    args.push_back( make_pair( sizeof(cl_int) , (void *)&src.rows));
    args.push_back( make_pair( sizeof(cl_int) , (void *)&src_step));
    args.push_back( make_pair( sizeof(cl_int) , (void *)&dst_step));
    args.push_back( make_pair( sizeof(cl_int) , (void *)&channels));
    args.push_back( make_pair( sizeof(cl_int) , (void *)&bidx));
    args.push_back( make_pair( sizeof(cl_mem) , (void *)&src.data));
    args.push_back( make_pair( sizeof(cl_mem) , (void *)&dst.data));
    args.push_back( make_pair( sizeof(cl_int) , (void *)&src_offset ));
    args.push_back( make_pair( sizeof(cl_int) , (void *)&dst_offset ));

>>>>>>> 98d55f34
    size_t gt[3] = {src.cols, src.rows, 1}, lt[3] = {16, 16, 1};
    openCLExecuteKernel(src.clCxt, &cvt_color, "RGB2Gray", gt, lt, args, -1, -1, build_options.c_str());
}

void Gray2RGB_caller(const oclMat &src, oclMat &dst)
{
<<<<<<< HEAD
    std::vector<std::pair<size_t , const void *> > args;
    char build_options[50];
    sprintf(build_options, "-D DEPTH_%d", src.depth());
    //printf("depth:%d,channels:%d,bidx:%d\n",src.depth(),src.oclchannels(),bidx);
    args.push_back( std::make_pair( sizeof(cl_int) , (void *)&src.cols));
    args.push_back( std::make_pair( sizeof(cl_int) , (void *)&src.rows));
    args.push_back( std::make_pair( sizeof(cl_int) , (void *)&src.step));
    args.push_back( std::make_pair( sizeof(cl_int) , (void *)&dst.step));
    args.push_back( std::make_pair( sizeof(cl_mem) , (void *)&src.data));
    args.push_back( std::make_pair( sizeof(cl_mem) , (void *)&dst.data));
=======
    std::string build_options = format("-D DEPTH_%d", src.depth());
    int src_offset = src.offset / src.elemSize1(), src_step = src.step1();
    int dst_offset = dst.offset / dst.elemSize1(), dst_step = dst.step1();

    vector<pair<size_t , const void *> > args;
    args.push_back( make_pair( sizeof(cl_int) , (void *)&src.cols));
    args.push_back( make_pair( sizeof(cl_int) , (void *)&src.rows));
    args.push_back( make_pair( sizeof(cl_int) , (void *)&src_step));
    args.push_back( make_pair( sizeof(cl_int) , (void *)&dst_step));
    args.push_back( make_pair( sizeof(cl_mem) , (void *)&src.data));
    args.push_back( make_pair( sizeof(cl_mem) , (void *)&dst.data));
    args.push_back( make_pair( sizeof(cl_int) , (void *)&src_offset ));
    args.push_back( make_pair( sizeof(cl_int) , (void *)&dst_offset ));

>>>>>>> 98d55f34
    size_t gt[3] = {src.cols, src.rows, 1}, lt[3] = {16, 16, 1};
    openCLExecuteKernel(src.clCxt, &cvt_color, "Gray2RGB", gt, lt, args, -1, -1, build_options.c_str());
}

void RGB2YUV_caller(const oclMat &src, oclMat &dst, int bidx)
{
<<<<<<< HEAD
    std::vector<std::pair<size_t , const void *> > args;
    int channels = src.oclchannels();
    char build_options[50];
    sprintf(build_options, "-D DEPTH_%d", src.depth());
    //printf("depth:%d,channels:%d,bidx:%d\n",src.depth(),src.oclchannels(),bidx);
    args.push_back( std::make_pair( sizeof(cl_int) , (void *)&src.cols));
    args.push_back( std::make_pair( sizeof(cl_int) , (void *)&src.rows));
    args.push_back( std::make_pair( sizeof(cl_int) , (void *)&src.step));
    args.push_back( std::make_pair( sizeof(cl_int) , (void *)&dst.step));
    args.push_back( std::make_pair( sizeof(cl_int) , (void *)&channels));
    args.push_back( std::make_pair( sizeof(cl_int) , (void *)&bidx));
    args.push_back( std::make_pair( sizeof(cl_mem) , (void *)&src.data));
    args.push_back( std::make_pair( sizeof(cl_mem) , (void *)&dst.data));
=======
    int channels = src.oclchannels();
    std::string build_options = format("-D DEPTH_%d", src.depth());
    int src_offset = src.offset / src.elemSize1(), src_step = src.step1();
    int dst_offset = dst.offset / dst.elemSize1(), dst_step = dst.step1();

    vector<pair<size_t , const void *> > args;
    args.push_back( make_pair( sizeof(cl_int) , (void *)&src.cols));
    args.push_back( make_pair( sizeof(cl_int) , (void *)&src.rows));
    args.push_back( make_pair( sizeof(cl_int) , (void *)&src_step));
    args.push_back( make_pair( sizeof(cl_int) , (void *)&dst_step));
    args.push_back( make_pair( sizeof(cl_int) , (void *)&channels));
    args.push_back( make_pair( sizeof(cl_int) , (void *)&bidx));
    args.push_back( make_pair( sizeof(cl_mem) , (void *)&src.data));
    args.push_back( make_pair( sizeof(cl_mem) , (void *)&dst.data));
    args.push_back( make_pair( sizeof(cl_int) , (void *)&src_offset ));
    args.push_back( make_pair( sizeof(cl_int) , (void *)&dst_offset ));

>>>>>>> 98d55f34
    size_t gt[3] = {src.cols, src.rows, 1}, lt[3] = {16, 16, 1};
    openCLExecuteKernel(src.clCxt, &cvt_color, "RGB2YUV", gt, lt, args, -1, -1, build_options.c_str());
}

void YUV2RGB_caller(const oclMat &src, oclMat &dst, int bidx)
{
<<<<<<< HEAD
    std::vector<std::pair<size_t , const void *> > args;
    int channels = src.oclchannels();
    char build_options[50];
    sprintf(build_options, "-D DEPTH_%d", src.depth());
    //printf("depth:%d,channels:%d,bidx:%d\n",src.depth(),src.oclchannels(),bidx);
    args.push_back( std::make_pair( sizeof(cl_int) , (void *)&src.cols));
    args.push_back( std::make_pair( sizeof(cl_int) , (void *)&src.rows));
    args.push_back( std::make_pair( sizeof(cl_int) , (void *)&src.step));
    args.push_back( std::make_pair( sizeof(cl_int) , (void *)&dst.step));
    args.push_back( std::make_pair( sizeof(cl_int) , (void *)&channels));
    args.push_back( std::make_pair( sizeof(cl_int) , (void *)&bidx));
    args.push_back( std::make_pair( sizeof(cl_mem) , (void *)&src.data));
    args.push_back( std::make_pair( sizeof(cl_mem) , (void *)&dst.data));
=======
    int channels = src.oclchannels();
    int src_offset = src.offset / src.elemSize1(), src_step = src.step1();
    int dst_offset = dst.offset / dst.elemSize1(), dst_step = dst.step1();

    std::string buildOptions = format("-D DEPTH_%d", src.depth());

    vector<pair<size_t , const void *> > args;
    args.push_back( make_pair( sizeof(cl_int) , (void *)&src.cols));
    args.push_back( make_pair( sizeof(cl_int) , (void *)&src.rows));
    args.push_back( make_pair( sizeof(cl_int) , (void *)&src_step));
    args.push_back( make_pair( sizeof(cl_int) , (void *)&dst_step));
    args.push_back( make_pair( sizeof(cl_int) , (void *)&channels));
    args.push_back( make_pair( sizeof(cl_int) , (void *)&bidx));
    args.push_back( make_pair( sizeof(cl_mem) , (void *)&src.data));
    args.push_back( make_pair( sizeof(cl_mem) , (void *)&dst.data));
    args.push_back( make_pair( sizeof(cl_int) , (void *)&src_offset ));
    args.push_back( make_pair( sizeof(cl_int) , (void *)&dst_offset ));

>>>>>>> 98d55f34
    size_t gt[3] = {src.cols, src.rows, 1}, lt[3] = {16, 16, 1};
    openCLExecuteKernel(src.clCxt, &cvt_color, "YUV2RGB", gt, lt, args, -1, -1, buildOptions.c_str());
}

void YUV2RGB_NV12_caller(const oclMat &src, oclMat &dst, int bidx)
{
<<<<<<< HEAD
    std::vector<std::pair<size_t , const void *> > args;
    char build_options[50];
    sprintf(build_options, "-D DEPTH_%d", src.depth());
    //printf("depth:%d,channels:%d,bidx:%d\n",src.depth(),src.oclchannels(),bidx);
    args.push_back( std::make_pair( sizeof(cl_int) , (void *)&src.cols));
    args.push_back( std::make_pair( sizeof(cl_int) , (void *)&src.rows));
    args.push_back( std::make_pair( sizeof(cl_int) , (void *)&src.step));
    args.push_back( std::make_pair( sizeof(cl_int) , (void *)&dst.step));
    args.push_back( std::make_pair( sizeof(cl_int) , (void *)&bidx));
    args.push_back( std::make_pair( sizeof(cl_int) , (void *)&dst.cols));
    args.push_back( std::make_pair( sizeof(cl_int) , (void *)&dst.rows));
    args.push_back( std::make_pair( sizeof(cl_mem) , (void *)&src.data));
    args.push_back( std::make_pair( sizeof(cl_mem) , (void *)&dst.data));
=======
    std::string build_options = format("-D DEPTH_%d", src.depth());
    int src_offset = src.offset / src.elemSize1(), src_step = src.step1();
    int dst_offset = dst.offset / dst.elemSize1(), dst_step = dst.step1();

    vector<pair<size_t , const void *> > args;
    args.push_back( make_pair( sizeof(cl_int) , (void *)&src.cols));
    args.push_back( make_pair( sizeof(cl_int) , (void *)&src.rows));
    args.push_back( make_pair( sizeof(cl_int) , (void *)&src_step));
    args.push_back( make_pair( sizeof(cl_int) , (void *)&dst_step));
    args.push_back( make_pair( sizeof(cl_int) , (void *)&bidx));
    args.push_back( make_pair( sizeof(cl_int) , (void *)&dst.cols));
    args.push_back( make_pair( sizeof(cl_int) , (void *)&dst.rows));
    args.push_back( make_pair( sizeof(cl_mem) , (void *)&src.data));
    args.push_back( make_pair( sizeof(cl_mem) , (void *)&dst.data));
    args.push_back( make_pair( sizeof(cl_int) , (void *)&src_offset ));
    args.push_back( make_pair( sizeof(cl_int) , (void *)&dst_offset ));

>>>>>>> 98d55f34
    size_t gt[3] = {dst.cols / 2, dst.rows / 2, 1}, lt[3] = {16, 16, 1};
    openCLExecuteKernel(src.clCxt, &cvt_color, "YUV2RGBA_NV12", gt, lt, args, -1, -1, build_options.c_str());
}

void RGB2YCrCb_caller(const oclMat &src, oclMat &dst, int bidx)
{
<<<<<<< HEAD
    std::vector<std::pair<size_t , const void *> > args;
    int channels = src.oclchannels();
    char build_options[50];
    sprintf(build_options, "-D DEPTH_%d", src.depth());
    //printf("depth:%d,channels:%d,bidx:%d\n",src.depth(),src.oclchannels(),bidx);
    args.push_back( std::make_pair( sizeof(cl_int) , (void *)&src.cols));
    args.push_back( std::make_pair( sizeof(cl_int) , (void *)&src.rows));
    args.push_back( std::make_pair( sizeof(cl_int) , (void *)&src.step));
    args.push_back( std::make_pair( sizeof(cl_int) , (void *)&dst.step));
    args.push_back( std::make_pair( sizeof(cl_int) , (void *)&channels));
    args.push_back( std::make_pair( sizeof(cl_int) , (void *)&bidx));
    args.push_back( std::make_pair( sizeof(cl_mem) , (void *)&src.data));
    args.push_back( std::make_pair( sizeof(cl_mem) , (void *)&dst.data));
=======
    int channels = src.oclchannels();
    std::string build_options = format("-D DEPTH_%d", src.depth());
    int src_offset = src.offset / src.elemSize1(), src_step = src.step1();
    int dst_offset = dst.offset / dst.elemSize1(), dst_step = dst.step1();

    vector<pair<size_t , const void *> > args;
    args.push_back( make_pair( sizeof(cl_int) , (void *)&src.cols));
    args.push_back( make_pair( sizeof(cl_int) , (void *)&src.rows));
    args.push_back( make_pair( sizeof(cl_int) , (void *)&src_step));
    args.push_back( make_pair( sizeof(cl_int) , (void *)&dst_step));
    args.push_back( make_pair( sizeof(cl_int) , (void *)&channels));
    args.push_back( make_pair( sizeof(cl_int) , (void *)&bidx));
    args.push_back( make_pair( sizeof(cl_mem) , (void *)&src.data));
    args.push_back( make_pair( sizeof(cl_mem) , (void *)&dst.data));
    args.push_back( make_pair( sizeof(cl_int) , (void *)&src_offset ));
    args.push_back( make_pair( sizeof(cl_int) , (void *)&dst_offset ));

>>>>>>> 98d55f34
    size_t gt[3] = {src.cols, src.rows, 1}, lt[3] = {16, 16, 1};
    openCLExecuteKernel(src.clCxt, &cvt_color, "RGB2YCrCb", gt, lt, args, -1, -1, build_options.c_str());
}

void cvtColor_caller(const oclMat &src, oclMat &dst, int code, int dcn)
{
    Size sz = src.size();
    int scn = src.oclchannels(), depth = src.depth(), bidx;

    CV_Assert(depth == CV_8U || depth == CV_16U || depth == CV_32F);

    switch (code)
    {
        /*
        case COLOR_BGR2BGRA: case COLOR_RGB2BGRA: case COLOR_BGRA2BGR:
        case COLOR_RGBA2BGR: case COLOR_RGB2BGR: case COLOR_BGRA2RGBA:
        case COLOR_BGR2BGR565: case COLOR_BGR2BGR555: case COLOR_RGB2BGR565: case COLOR_RGB2BGR555:
        case COLOR_BGRA2BGR565: case COLOR_BGRA2BGR555: case COLOR_RGBA2BGR565: case COLOR_RGBA2BGR555:
        case COLOR_BGR5652BGR: case COLOR_BGR5552BGR: case COLOR_BGR5652RGB: case COLOR_BGR5552RGB:
        case COLOR_BGR5652BGRA: case COLOR_BGR5552BGRA: case COLOR_BGR5652RGBA: case COLOR_BGR5552RGBA:
        */
    case COLOR_BGR2GRAY:
    case COLOR_BGRA2GRAY:
    case COLOR_RGB2GRAY:
    case COLOR_RGBA2GRAY:
    {
        CV_Assert(scn == 3 || scn == 4);
        bidx = code == COLOR_BGR2GRAY || code == COLOR_BGRA2GRAY ? 0 : 2;
        dst.create(sz, CV_MAKETYPE(depth, 1));
        RGB2Gray_caller(src, dst, bidx);
        break;
    }
    case COLOR_GRAY2BGR:
    case COLOR_GRAY2BGRA:
    {
        CV_Assert(scn == 1);
        dcn  = code == COLOR_GRAY2BGRA ? 4 : 3;
        dst.create(sz, CV_MAKETYPE(depth, dcn));
        Gray2RGB_caller(src, dst);
        break;
    }
    case COLOR_BGR2YUV:
    case COLOR_RGB2YUV:
    {
        CV_Assert(scn == 3 || scn == 4);
        bidx = code == COLOR_RGB2YUV ? 0 : 2;
        dst.create(sz, CV_MAKETYPE(depth, 3));
        RGB2YUV_caller(src, dst, bidx);
        break;
    }
    case COLOR_YUV2BGR:
    case COLOR_YUV2RGB:
    {
        CV_Assert(scn == 3 || scn == 4);
        bidx = code == COLOR_YUV2RGB ? 0 : 2;
        dst.create(sz, CV_MAKETYPE(depth, 3));
        YUV2RGB_caller(src, dst, bidx);
        break;
    }
    case COLOR_YUV2RGB_NV12:
    case COLOR_YUV2BGR_NV12:
    case COLOR_YUV2RGBA_NV12:
    case COLOR_YUV2BGRA_NV12:
    {
        CV_Assert(scn == 1);
        CV_Assert( sz.width % 2 == 0 && sz.height % 3 == 0 && depth == CV_8U );
        dcn  = code == COLOR_YUV2BGRA_NV12 || code == COLOR_YUV2RGBA_NV12 ? 4 : 3;
        bidx = code == COLOR_YUV2BGRA_NV12 || code == COLOR_YUV2BGR_NV12 ? 0 : 2;

        Size dstSz(sz.width, sz.height * 2 / 3);
        dst.create(dstSz, CV_MAKETYPE(depth, dcn));
        YUV2RGB_NV12_caller(src, dst, bidx);
        break;
    }
    case COLOR_BGR2YCrCb:
    case COLOR_RGB2YCrCb:
    {
        CV_Assert(scn == 3 || scn == 4);
        bidx = code == COLOR_BGR2YCrCb ? 0 : 2;
        dst.create(sz, CV_MAKETYPE(depth, 3));
        RGB2YCrCb_caller(src, dst, bidx);
        break;
    }
    case COLOR_YCrCb2BGR:
    case COLOR_YCrCb2RGB:
    {
        break;
    }
    /*
    case COLOR_BGR5652GRAY: case COLOR_BGR5552GRAY:
    case COLOR_GRAY2BGR565: case COLOR_GRAY2BGR555:
    case COLOR_BGR2YCrCb: case COLOR_RGB2YCrCb:
    case COLOR_BGR2XYZ: case COLOR_RGB2XYZ:
    case COLOR_XYZ2BGR: case COLOR_XYZ2RGB:
    case COLOR_BGR2HSV: case COLOR_RGB2HSV: case COLOR_BGR2HSV_FULL: case COLOR_RGB2HSV_FULL:
    case COLOR_BGR2HLS: case COLOR_RGB2HLS: case COLOR_BGR2HLS_FULL: case COLOR_RGB2HLS_FULL:
    case COLOR_HSV2BGR: case COLOR_HSV2RGB: case COLOR_HSV2BGR_FULL: case COLOR_HSV2RGB_FULL:
    case COLOR_HLS2BGR: case COLOR_HLS2RGB: case COLOR_HLS2BGR_FULL: case COLOR_HLS2RGB_FULL:
    */
    default:
        CV_Error(Error::StsBadFlag, "Unknown/unsupported color conversion code" );
    }
}
}

void cv::ocl::cvtColor(const oclMat &src, oclMat &dst, int code, int dcn)
{
    cvtColor_caller(src, dst, code, dcn);
}<|MERGE_RESOLUTION|>--- conflicted
+++ resolved
@@ -63,230 +63,137 @@
 
 void RGB2Gray_caller(const oclMat &src, oclMat &dst, int bidx)
 {
-<<<<<<< HEAD
-    std::vector<std::pair<size_t , const void *> > args;
     int channels = src.oclchannels();
-    char build_options[50];
-    sprintf(build_options, "-D DEPTH_%d", src.depth());
-    //printf("depth:%d,channels:%d,bidx:%d\n",src.depth(),src.oclchannels(),bidx);
-    args.push_back( std::make_pair( sizeof(cl_int) , (void *)&src.cols));
-    args.push_back( std::make_pair( sizeof(cl_int) , (void *)&src.rows));
-    args.push_back( std::make_pair( sizeof(cl_int) , (void *)&src.step));
-    args.push_back( std::make_pair( sizeof(cl_int) , (void *)&dst.step));
+    int src_offset = src.offset / src.elemSize1(), src_step = src.step1();
+    int dst_offset = dst.offset / dst.elemSize1(), dst_step = dst.step1();
+
+    String build_options = format("-D DEPTH_%d", src.depth());
+
+    std::vector<std::pair<size_t , const void *> > args;
+    args.push_back( std::make_pair( sizeof(cl_int) , (void *)&src.cols));
+    args.push_back( std::make_pair( sizeof(cl_int) , (void *)&src.rows));
+    args.push_back( std::make_pair( sizeof(cl_int) , (void *)&src_step));
+    args.push_back( std::make_pair( sizeof(cl_int) , (void *)&dst_step));
     args.push_back( std::make_pair( sizeof(cl_int) , (void *)&channels));
     args.push_back( std::make_pair( sizeof(cl_int) , (void *)&bidx));
     args.push_back( std::make_pair( sizeof(cl_mem) , (void *)&src.data));
     args.push_back( std::make_pair( sizeof(cl_mem) , (void *)&dst.data));
-=======
+    args.push_back( std::make_pair( sizeof(cl_int) , (void *)&src_offset ));
+    args.push_back( std::make_pair( sizeof(cl_int) , (void *)&dst_offset ));
+
+    size_t gt[3] = {src.cols, src.rows, 1}, lt[3] = {16, 16, 1};
+    openCLExecuteKernel(src.clCxt, &cvt_color, "RGB2Gray", gt, lt, args, -1, -1, build_options.c_str());
+}
+
+void Gray2RGB_caller(const oclMat &src, oclMat &dst)
+{
+    String build_options = format("-D DEPTH_%d", src.depth());
+    int src_offset = src.offset / src.elemSize1(), src_step = src.step1();
+    int dst_offset = dst.offset / dst.elemSize1(), dst_step = dst.step1();
+
+    std::vector<std::pair<size_t , const void *> > args;
+    args.push_back( std::make_pair( sizeof(cl_int) , (void *)&src.cols));
+    args.push_back( std::make_pair( sizeof(cl_int) , (void *)&src.rows));
+    args.push_back( std::make_pair( sizeof(cl_int) , (void *)&src_step));
+    args.push_back( std::make_pair( sizeof(cl_int) , (void *)&dst_step));
+    args.push_back( std::make_pair( sizeof(cl_mem) , (void *)&src.data));
+    args.push_back( std::make_pair( sizeof(cl_mem) , (void *)&dst.data));
+    args.push_back( std::make_pair( sizeof(cl_int) , (void *)&src_offset ));
+    args.push_back( std::make_pair( sizeof(cl_int) , (void *)&dst_offset ));
+
+    size_t gt[3] = {src.cols, src.rows, 1}, lt[3] = {16, 16, 1};
+    openCLExecuteKernel(src.clCxt, &cvt_color, "Gray2RGB", gt, lt, args, -1, -1, build_options.c_str());
+}
+
+void RGB2YUV_caller(const oclMat &src, oclMat &dst, int bidx)
+{
     int channels = src.oclchannels();
-    int src_offset = src.offset / src.elemSize1(), src_step = src.step1();
-    int dst_offset = dst.offset / dst.elemSize1(), dst_step = dst.step1();
-
-    std::string build_options = format("-D DEPTH_%d", src.depth());
-
-    vector<pair<size_t , const void *> > args;
-    args.push_back( make_pair( sizeof(cl_int) , (void *)&src.cols));
-    args.push_back( make_pair( sizeof(cl_int) , (void *)&src.rows));
-    args.push_back( make_pair( sizeof(cl_int) , (void *)&src_step));
-    args.push_back( make_pair( sizeof(cl_int) , (void *)&dst_step));
-    args.push_back( make_pair( sizeof(cl_int) , (void *)&channels));
-    args.push_back( make_pair( sizeof(cl_int) , (void *)&bidx));
-    args.push_back( make_pair( sizeof(cl_mem) , (void *)&src.data));
-    args.push_back( make_pair( sizeof(cl_mem) , (void *)&dst.data));
-    args.push_back( make_pair( sizeof(cl_int) , (void *)&src_offset ));
-    args.push_back( make_pair( sizeof(cl_int) , (void *)&dst_offset ));
-
->>>>>>> 98d55f34
-    size_t gt[3] = {src.cols, src.rows, 1}, lt[3] = {16, 16, 1};
-    openCLExecuteKernel(src.clCxt, &cvt_color, "RGB2Gray", gt, lt, args, -1, -1, build_options.c_str());
-}
-
-void Gray2RGB_caller(const oclMat &src, oclMat &dst)
-{
-<<<<<<< HEAD
-    std::vector<std::pair<size_t , const void *> > args;
-    char build_options[50];
-    sprintf(build_options, "-D DEPTH_%d", src.depth());
-    //printf("depth:%d,channels:%d,bidx:%d\n",src.depth(),src.oclchannels(),bidx);
-    args.push_back( std::make_pair( sizeof(cl_int) , (void *)&src.cols));
-    args.push_back( std::make_pair( sizeof(cl_int) , (void *)&src.rows));
-    args.push_back( std::make_pair( sizeof(cl_int) , (void *)&src.step));
-    args.push_back( std::make_pair( sizeof(cl_int) , (void *)&dst.step));
-    args.push_back( std::make_pair( sizeof(cl_mem) , (void *)&src.data));
-    args.push_back( std::make_pair( sizeof(cl_mem) , (void *)&dst.data));
-=======
-    std::string build_options = format("-D DEPTH_%d", src.depth());
-    int src_offset = src.offset / src.elemSize1(), src_step = src.step1();
-    int dst_offset = dst.offset / dst.elemSize1(), dst_step = dst.step1();
-
-    vector<pair<size_t , const void *> > args;
-    args.push_back( make_pair( sizeof(cl_int) , (void *)&src.cols));
-    args.push_back( make_pair( sizeof(cl_int) , (void *)&src.rows));
-    args.push_back( make_pair( sizeof(cl_int) , (void *)&src_step));
-    args.push_back( make_pair( sizeof(cl_int) , (void *)&dst_step));
-    args.push_back( make_pair( sizeof(cl_mem) , (void *)&src.data));
-    args.push_back( make_pair( sizeof(cl_mem) , (void *)&dst.data));
-    args.push_back( make_pair( sizeof(cl_int) , (void *)&src_offset ));
-    args.push_back( make_pair( sizeof(cl_int) , (void *)&dst_offset ));
-
->>>>>>> 98d55f34
-    size_t gt[3] = {src.cols, src.rows, 1}, lt[3] = {16, 16, 1};
-    openCLExecuteKernel(src.clCxt, &cvt_color, "Gray2RGB", gt, lt, args, -1, -1, build_options.c_str());
-}
-
-void RGB2YUV_caller(const oclMat &src, oclMat &dst, int bidx)
-{
-<<<<<<< HEAD
-    std::vector<std::pair<size_t , const void *> > args;
+    String build_options = format("-D DEPTH_%d", src.depth());
+    int src_offset = src.offset / src.elemSize1(), src_step = src.step1();
+    int dst_offset = dst.offset / dst.elemSize1(), dst_step = dst.step1();
+
+    std::vector<std::pair<size_t , const void *> > args;
+    args.push_back( std::make_pair( sizeof(cl_int) , (void *)&src.cols));
+    args.push_back( std::make_pair( sizeof(cl_int) , (void *)&src.rows));
+    args.push_back( std::make_pair( sizeof(cl_int) , (void *)&src_step));
+    args.push_back( std::make_pair( sizeof(cl_int) , (void *)&dst_step));
+    args.push_back( std::make_pair( sizeof(cl_int) , (void *)&channels));
+    args.push_back( std::make_pair( sizeof(cl_int) , (void *)&bidx));
+    args.push_back( std::make_pair( sizeof(cl_mem) , (void *)&src.data));
+    args.push_back( std::make_pair( sizeof(cl_mem) , (void *)&dst.data));
+    args.push_back( std::make_pair( sizeof(cl_int) , (void *)&src_offset ));
+    args.push_back( std::make_pair( sizeof(cl_int) , (void *)&dst_offset ));
+
+    size_t gt[3] = {src.cols, src.rows, 1}, lt[3] = {16, 16, 1};
+    openCLExecuteKernel(src.clCxt, &cvt_color, "RGB2YUV", gt, lt, args, -1, -1, build_options.c_str());
+}
+
+void YUV2RGB_caller(const oclMat &src, oclMat &dst, int bidx)
+{
     int channels = src.oclchannels();
-    char build_options[50];
-    sprintf(build_options, "-D DEPTH_%d", src.depth());
-    //printf("depth:%d,channels:%d,bidx:%d\n",src.depth(),src.oclchannels(),bidx);
-    args.push_back( std::make_pair( sizeof(cl_int) , (void *)&src.cols));
-    args.push_back( std::make_pair( sizeof(cl_int) , (void *)&src.rows));
-    args.push_back( std::make_pair( sizeof(cl_int) , (void *)&src.step));
-    args.push_back( std::make_pair( sizeof(cl_int) , (void *)&dst.step));
+    int src_offset = src.offset / src.elemSize1(), src_step = src.step1();
+    int dst_offset = dst.offset / dst.elemSize1(), dst_step = dst.step1();
+
+    String buildOptions = format("-D DEPTH_%d", src.depth());
+
+    std::vector<std::pair<size_t , const void *> > args;
+    args.push_back( std::make_pair( sizeof(cl_int) , (void *)&src.cols));
+    args.push_back( std::make_pair( sizeof(cl_int) , (void *)&src.rows));
+    args.push_back( std::make_pair( sizeof(cl_int) , (void *)&src_step));
+    args.push_back( std::make_pair( sizeof(cl_int) , (void *)&dst_step));
     args.push_back( std::make_pair( sizeof(cl_int) , (void *)&channels));
     args.push_back( std::make_pair( sizeof(cl_int) , (void *)&bidx));
     args.push_back( std::make_pair( sizeof(cl_mem) , (void *)&src.data));
     args.push_back( std::make_pair( sizeof(cl_mem) , (void *)&dst.data));
-=======
-    int channels = src.oclchannels();
-    std::string build_options = format("-D DEPTH_%d", src.depth());
-    int src_offset = src.offset / src.elemSize1(), src_step = src.step1();
-    int dst_offset = dst.offset / dst.elemSize1(), dst_step = dst.step1();
-
-    vector<pair<size_t , const void *> > args;
-    args.push_back( make_pair( sizeof(cl_int) , (void *)&src.cols));
-    args.push_back( make_pair( sizeof(cl_int) , (void *)&src.rows));
-    args.push_back( make_pair( sizeof(cl_int) , (void *)&src_step));
-    args.push_back( make_pair( sizeof(cl_int) , (void *)&dst_step));
-    args.push_back( make_pair( sizeof(cl_int) , (void *)&channels));
-    args.push_back( make_pair( sizeof(cl_int) , (void *)&bidx));
-    args.push_back( make_pair( sizeof(cl_mem) , (void *)&src.data));
-    args.push_back( make_pair( sizeof(cl_mem) , (void *)&dst.data));
-    args.push_back( make_pair( sizeof(cl_int) , (void *)&src_offset ));
-    args.push_back( make_pair( sizeof(cl_int) , (void *)&dst_offset ));
-
->>>>>>> 98d55f34
-    size_t gt[3] = {src.cols, src.rows, 1}, lt[3] = {16, 16, 1};
-    openCLExecuteKernel(src.clCxt, &cvt_color, "RGB2YUV", gt, lt, args, -1, -1, build_options.c_str());
-}
-
-void YUV2RGB_caller(const oclMat &src, oclMat &dst, int bidx)
-{
-<<<<<<< HEAD
-    std::vector<std::pair<size_t , const void *> > args;
-    int channels = src.oclchannels();
-    char build_options[50];
-    sprintf(build_options, "-D DEPTH_%d", src.depth());
-    //printf("depth:%d,channels:%d,bidx:%d\n",src.depth(),src.oclchannels(),bidx);
-    args.push_back( std::make_pair( sizeof(cl_int) , (void *)&src.cols));
-    args.push_back( std::make_pair( sizeof(cl_int) , (void *)&src.rows));
-    args.push_back( std::make_pair( sizeof(cl_int) , (void *)&src.step));
-    args.push_back( std::make_pair( sizeof(cl_int) , (void *)&dst.step));
-    args.push_back( std::make_pair( sizeof(cl_int) , (void *)&channels));
-    args.push_back( std::make_pair( sizeof(cl_int) , (void *)&bidx));
-    args.push_back( std::make_pair( sizeof(cl_mem) , (void *)&src.data));
-    args.push_back( std::make_pair( sizeof(cl_mem) , (void *)&dst.data));
-=======
-    int channels = src.oclchannels();
-    int src_offset = src.offset / src.elemSize1(), src_step = src.step1();
-    int dst_offset = dst.offset / dst.elemSize1(), dst_step = dst.step1();
-
-    std::string buildOptions = format("-D DEPTH_%d", src.depth());
-
-    vector<pair<size_t , const void *> > args;
-    args.push_back( make_pair( sizeof(cl_int) , (void *)&src.cols));
-    args.push_back( make_pair( sizeof(cl_int) , (void *)&src.rows));
-    args.push_back( make_pair( sizeof(cl_int) , (void *)&src_step));
-    args.push_back( make_pair( sizeof(cl_int) , (void *)&dst_step));
-    args.push_back( make_pair( sizeof(cl_int) , (void *)&channels));
-    args.push_back( make_pair( sizeof(cl_int) , (void *)&bidx));
-    args.push_back( make_pair( sizeof(cl_mem) , (void *)&src.data));
-    args.push_back( make_pair( sizeof(cl_mem) , (void *)&dst.data));
-    args.push_back( make_pair( sizeof(cl_int) , (void *)&src_offset ));
-    args.push_back( make_pair( sizeof(cl_int) , (void *)&dst_offset ));
-
->>>>>>> 98d55f34
+    args.push_back( std::make_pair( sizeof(cl_int) , (void *)&src_offset ));
+    args.push_back( std::make_pair( sizeof(cl_int) , (void *)&dst_offset ));
+
     size_t gt[3] = {src.cols, src.rows, 1}, lt[3] = {16, 16, 1};
     openCLExecuteKernel(src.clCxt, &cvt_color, "YUV2RGB", gt, lt, args, -1, -1, buildOptions.c_str());
 }
 
 void YUV2RGB_NV12_caller(const oclMat &src, oclMat &dst, int bidx)
 {
-<<<<<<< HEAD
-    std::vector<std::pair<size_t , const void *> > args;
-    char build_options[50];
-    sprintf(build_options, "-D DEPTH_%d", src.depth());
-    //printf("depth:%d,channels:%d,bidx:%d\n",src.depth(),src.oclchannels(),bidx);
-    args.push_back( std::make_pair( sizeof(cl_int) , (void *)&src.cols));
-    args.push_back( std::make_pair( sizeof(cl_int) , (void *)&src.rows));
-    args.push_back( std::make_pair( sizeof(cl_int) , (void *)&src.step));
-    args.push_back( std::make_pair( sizeof(cl_int) , (void *)&dst.step));
+    String build_options = format("-D DEPTH_%d", src.depth());
+    int src_offset = src.offset / src.elemSize1(), src_step = src.step1();
+    int dst_offset = dst.offset / dst.elemSize1(), dst_step = dst.step1();
+
+    std::vector<std::pair<size_t , const void *> > args;
+    args.push_back( std::make_pair( sizeof(cl_int) , (void *)&src.cols));
+    args.push_back( std::make_pair( sizeof(cl_int) , (void *)&src.rows));
+    args.push_back( std::make_pair( sizeof(cl_int) , (void *)&src_step));
+    args.push_back( std::make_pair( sizeof(cl_int) , (void *)&dst_step));
     args.push_back( std::make_pair( sizeof(cl_int) , (void *)&bidx));
     args.push_back( std::make_pair( sizeof(cl_int) , (void *)&dst.cols));
     args.push_back( std::make_pair( sizeof(cl_int) , (void *)&dst.rows));
     args.push_back( std::make_pair( sizeof(cl_mem) , (void *)&src.data));
     args.push_back( std::make_pair( sizeof(cl_mem) , (void *)&dst.data));
-=======
-    std::string build_options = format("-D DEPTH_%d", src.depth());
-    int src_offset = src.offset / src.elemSize1(), src_step = src.step1();
-    int dst_offset = dst.offset / dst.elemSize1(), dst_step = dst.step1();
-
-    vector<pair<size_t , const void *> > args;
-    args.push_back( make_pair( sizeof(cl_int) , (void *)&src.cols));
-    args.push_back( make_pair( sizeof(cl_int) , (void *)&src.rows));
-    args.push_back( make_pair( sizeof(cl_int) , (void *)&src_step));
-    args.push_back( make_pair( sizeof(cl_int) , (void *)&dst_step));
-    args.push_back( make_pair( sizeof(cl_int) , (void *)&bidx));
-    args.push_back( make_pair( sizeof(cl_int) , (void *)&dst.cols));
-    args.push_back( make_pair( sizeof(cl_int) , (void *)&dst.rows));
-    args.push_back( make_pair( sizeof(cl_mem) , (void *)&src.data));
-    args.push_back( make_pair( sizeof(cl_mem) , (void *)&dst.data));
-    args.push_back( make_pair( sizeof(cl_int) , (void *)&src_offset ));
-    args.push_back( make_pair( sizeof(cl_int) , (void *)&dst_offset ));
-
->>>>>>> 98d55f34
+    args.push_back( std::make_pair( sizeof(cl_int) , (void *)&src_offset ));
+    args.push_back( std::make_pair( sizeof(cl_int) , (void *)&dst_offset ));
+
     size_t gt[3] = {dst.cols / 2, dst.rows / 2, 1}, lt[3] = {16, 16, 1};
     openCLExecuteKernel(src.clCxt, &cvt_color, "YUV2RGBA_NV12", gt, lt, args, -1, -1, build_options.c_str());
 }
 
 void RGB2YCrCb_caller(const oclMat &src, oclMat &dst, int bidx)
 {
-<<<<<<< HEAD
-    std::vector<std::pair<size_t , const void *> > args;
     int channels = src.oclchannels();
-    char build_options[50];
-    sprintf(build_options, "-D DEPTH_%d", src.depth());
-    //printf("depth:%d,channels:%d,bidx:%d\n",src.depth(),src.oclchannels(),bidx);
-    args.push_back( std::make_pair( sizeof(cl_int) , (void *)&src.cols));
-    args.push_back( std::make_pair( sizeof(cl_int) , (void *)&src.rows));
-    args.push_back( std::make_pair( sizeof(cl_int) , (void *)&src.step));
-    args.push_back( std::make_pair( sizeof(cl_int) , (void *)&dst.step));
+    String build_options = format("-D DEPTH_%d", src.depth());
+    int src_offset = src.offset / src.elemSize1(), src_step = src.step1();
+    int dst_offset = dst.offset / dst.elemSize1(), dst_step = dst.step1();
+
+    std::vector<std::pair<size_t , const void *> > args;
+    args.push_back( std::make_pair( sizeof(cl_int) , (void *)&src.cols));
+    args.push_back( std::make_pair( sizeof(cl_int) , (void *)&src.rows));
+    args.push_back( std::make_pair( sizeof(cl_int) , (void *)&src_step));
+    args.push_back( std::make_pair( sizeof(cl_int) , (void *)&dst_step));
     args.push_back( std::make_pair( sizeof(cl_int) , (void *)&channels));
     args.push_back( std::make_pair( sizeof(cl_int) , (void *)&bidx));
     args.push_back( std::make_pair( sizeof(cl_mem) , (void *)&src.data));
     args.push_back( std::make_pair( sizeof(cl_mem) , (void *)&dst.data));
-=======
-    int channels = src.oclchannels();
-    std::string build_options = format("-D DEPTH_%d", src.depth());
-    int src_offset = src.offset / src.elemSize1(), src_step = src.step1();
-    int dst_offset = dst.offset / dst.elemSize1(), dst_step = dst.step1();
-
-    vector<pair<size_t , const void *> > args;
-    args.push_back( make_pair( sizeof(cl_int) , (void *)&src.cols));
-    args.push_back( make_pair( sizeof(cl_int) , (void *)&src.rows));
-    args.push_back( make_pair( sizeof(cl_int) , (void *)&src_step));
-    args.push_back( make_pair( sizeof(cl_int) , (void *)&dst_step));
-    args.push_back( make_pair( sizeof(cl_int) , (void *)&channels));
-    args.push_back( make_pair( sizeof(cl_int) , (void *)&bidx));
-    args.push_back( make_pair( sizeof(cl_mem) , (void *)&src.data));
-    args.push_back( make_pair( sizeof(cl_mem) , (void *)&dst.data));
-    args.push_back( make_pair( sizeof(cl_int) , (void *)&src_offset ));
-    args.push_back( make_pair( sizeof(cl_int) , (void *)&dst_offset ));
-
->>>>>>> 98d55f34
+    args.push_back( std::make_pair( sizeof(cl_int) , (void *)&src_offset ));
+    args.push_back( std::make_pair( sizeof(cl_int) , (void *)&dst_offset ));
+
     size_t gt[3] = {src.cols, src.rows, 1}, lt[3] = {16, 16, 1};
     openCLExecuteKernel(src.clCxt, &cvt_color, "RGB2YCrCb", gt, lt, args, -1, -1, build_options.c_str());
 }
