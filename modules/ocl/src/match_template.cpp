/*M///////////////////////////////////////////////////////////////////////////////////////
//
//  IMPORTANT: READ BEFORE DOWNLOADING, COPYING, INSTALLING OR USING.
//
//  By downloading, copying, installing or using the software you agree to this license.
//  If you do not agree to this license, do not download, install,
//  copy or use the software.
//
//
//                           License Agreement
//                For Open Source Computer Vision Library
//
// Copyright (C) 2010-2012, Multicoreware, Inc., all rights reserved.
// Copyright (C) 2010-2012, Advanced Micro Devices, Inc., all rights reserved.
// Third party copyrights are property of their respective owners.
//
// @Authors
//    Peng Xiao, pengxiao@multicorewareinc.com
//
// Redistribution and use in source and binary forms, with or without modification,
// are permitted provided that the following conditions are met:
//
//   * Redistribution's of source code must retain the above copyright notice,
//     this list of conditions and the following disclaimer.
//
//   * Redistribution's in binary form must reproduce the above copyright notice,
//     this list of conditions and the following disclaimer in the documentation
//     and/or other oclMaterials provided with the distribution.
//
//   * The name of the copyright holders may not be used to endorse or promote products
//     derived from this software without specific prior written permission.
//
// This software is provided by the copyright holders and contributors as is and
// any express or implied warranties, including, but not limited to, the implied
// warranties of merchantability and fitness for a particular purpose are disclaimed.
// In no event shall the Intel Corporation or contributors be liable for any direct,
// indirect, incidental, special, exemplary, or consequential damages
// (including, but not limited to, procurement of substitute goods or services;
// loss of use, data, or profits; or business interruption) however caused
// and on any theory of liability, whether in contract, strict liability,
// or tort (including negligence or otherwise) arising in any way out of
// the use of this software, even if advised of the possibility of such damage.
//
//M*/


#include <iomanip>
#include "precomp.hpp"

using namespace cv;
using namespace cv::ocl;

//helper routines
namespace cv
{
    namespace ocl
    {
        ///////////////////////////OpenCL kernel strings///////////////////////////
        extern const char *match_template;
    }
}

namespace cv
{
    namespace ocl
    {
        void matchTemplate_SQDIFF(
            const oclMat &image, const oclMat &templ, oclMat &result, MatchTemplateBuf &buf);

        void matchTemplate_SQDIFF_NORMED(
            const oclMat &image, const oclMat &templ, oclMat &result, MatchTemplateBuf &buf);

        void convolve_32F(
            const oclMat &image, const oclMat &templ, oclMat &result, MatchTemplateBuf &buf);

        void matchTemplate_CCORR(
            const oclMat &image, const oclMat &templ, oclMat &result, MatchTemplateBuf &buf);

        void matchTemplate_CCORR_NORMED(
            const oclMat &image, const oclMat &templ, oclMat &result, MatchTemplateBuf &buf);

        void matchTemplate_CCOFF(
            const oclMat &image, const oclMat &templ, oclMat &result, MatchTemplateBuf &buf);

        void matchTemplate_CCOFF_NORMED(
            const oclMat &image, const oclMat &templ, oclMat &result, MatchTemplateBuf &buf);


        void matchTemplateNaive_SQDIFF(
            const oclMat &image, const oclMat &templ, oclMat &result, int cn);

        void matchTemplateNaive_CCORR(
            const oclMat &image, const oclMat &templ, oclMat &result, int cn);

        void extractFirstChannel_32F(
            const oclMat &image, oclMat &result);

        // Evaluates optimal template's area threshold. If
        // template's area is less  than the threshold, we use naive match
        // template version, otherwise FFT-based (if available)
        static bool useNaive(int , int , Size )
        {
            // FIXME!
            //   always use naive until convolve is imported
            return true; 
        }

        //////////////////////////////////////////////////////////////////////
        // SQDIFF
        void matchTemplate_SQDIFF(
            const oclMat &image, const oclMat &templ, oclMat &result, MatchTemplateBuf & buf)
        {
            result.create(image.rows - templ.rows + 1, image.cols - templ.cols + 1, CV_32F);
            if (useNaive(CV_TM_SQDIFF, image.depth(), templ.size()))
            {
                matchTemplateNaive_SQDIFF(image, templ, result, image.oclchannels());
                return;
            }
            else
            {
                buf.image_sqsums.resize(1);
                
                // TODO, add double support for ocl::integral
                // use CPU integral temporarily
                Mat sums, sqsums;
                cv::integral(Mat(image.reshape(1)), sums, sqsums);
                buf.image_sqsums[0] = sqsums;

                unsigned long long templ_sqsum = (unsigned long long)sqrSum(templ.reshape(1))[0];
                matchTemplate_CCORR(image, templ, result, buf);

                //port CUDA's matchTemplatePrepared_SQDIFF_8U
                Context *clCxt = image.clCxt;
                string kernelName = "matchTemplate_Prepared_SQDIFF";
                vector< pair<size_t, const void *> > args;

                args.push_back( make_pair( sizeof(cl_mem), (void *)&buf.image_sqsums[0].data));
                args.push_back( make_pair( sizeof(cl_mem), (void *)&result.data));
                args.push_back( make_pair( sizeof(cl_ulong), (void *)&templ_sqsum));
                args.push_back( make_pair( sizeof(cl_int), (void *)&result.rows));
                args.push_back( make_pair( sizeof(cl_int), (void *)&result.cols));
                args.push_back( make_pair( sizeof(cl_int), (void *)&templ.rows));
                args.push_back( make_pair( sizeof(cl_int), (void *)&templ.cols));
                args.push_back( make_pair( sizeof(cl_int), (void *)&buf.image_sqsums[0].offset));
                args.push_back( make_pair( sizeof(cl_int), (void *)&buf.image_sqsums[0].step));
                args.push_back( make_pair( sizeof(cl_int), (void *)&result.offset));
                args.push_back( make_pair( sizeof(cl_int), (void *)&result.step));

                size_t globalThreads[3] = {result.cols, result.rows, 1};
                size_t localThreads[3]  = {16, 16, 1};

                const char * build_opt = image.oclchannels() == 4 ? "-D CN4" : "";
                openCLExecuteKernel(clCxt, &match_template, kernelName, globalThreads, localThreads, args, 1, CV_8U, build_opt);
            }
        }

        void matchTemplate_SQDIFF_NORMED(
            const oclMat &image, const oclMat &templ, oclMat &result, MatchTemplateBuf &buf)
        {
            matchTemplate_CCORR(image, templ, result, buf);
            buf.image_sums.resize(1);

            integral(image.reshape(1), buf.image_sums[0]);

            unsigned long long templ_sqsum = (unsigned long long)sqrSum(templ.reshape(1))[0];

            Context *clCxt = image.clCxt;
            String kernelName = "matchTemplate_Prepared_SQDIFF_NORMED";
            std::vector< std::pair<size_t, const void *> > args;

            args.push_back( std::make_pair( sizeof(cl_mem), (void *)&buf.image_sums[0].data));
            args.push_back( std::make_pair( sizeof(cl_mem), (void *)&result.data));
            args.push_back( std::make_pair( sizeof(cl_ulong), (void *)&templ_sqsum));
            args.push_back( std::make_pair( sizeof(cl_int), (void *)&result.rows));
            args.push_back( std::make_pair( sizeof(cl_int), (void *)&result.cols));
            args.push_back( std::make_pair( sizeof(cl_int), (void *)&templ.rows));
            args.push_back( std::make_pair( sizeof(cl_int), (void *)&templ.cols));
            args.push_back( std::make_pair( sizeof(cl_int), (void *)&buf.image_sums[0].offset));
            args.push_back( std::make_pair( sizeof(cl_int), (void *)&buf.image_sums[0].step));
            args.push_back( std::make_pair( sizeof(cl_int), (void *)&result.offset));
            args.push_back( std::make_pair( sizeof(cl_int), (void *)&result.step));

            size_t globalThreads[3] = {result.cols, result.rows, 1};
            size_t localThreads[3]  = {16, 16, 1};
            openCLExecuteKernel(clCxt, &match_template, kernelName, globalThreads, localThreads, args, 1, CV_8U);
        }

        void matchTemplateNaive_SQDIFF(
            const oclMat &image, const oclMat &templ, oclMat &result, int)
        {
            CV_Assert((image.depth() == CV_8U && templ.depth() == CV_8U )
                      || ((image.depth() == CV_32F && templ.depth() == CV_32F) && result.depth() == CV_32F)
                     );
            CV_Assert(image.oclchannels() == templ.oclchannels() && (image.oclchannels() == 1 || image.oclchannels() == 4) && result.oclchannels() == 1);
            CV_Assert(result.rows == image.rows - templ.rows + 1 && result.cols == image.cols - templ.cols + 1);

            Context *clCxt = image.clCxt;
            String kernelName = "matchTemplate_Naive_SQDIFF";

            std::vector< std::pair<size_t, const void *> > args;

            args.push_back( std::make_pair( sizeof(cl_mem), (void *)&image.data));
            args.push_back( std::make_pair( sizeof(cl_mem), (void *)&templ.data));
            args.push_back( std::make_pair( sizeof(cl_mem), (void *)&result.data));
            args.push_back( std::make_pair( sizeof(cl_int), (void *)&image.rows));
            args.push_back( std::make_pair( sizeof(cl_int), (void *)&image.cols));
            args.push_back( std::make_pair( sizeof(cl_int), (void *)&templ.rows));
            args.push_back( std::make_pair( sizeof(cl_int), (void *)&templ.cols));
            args.push_back( std::make_pair( sizeof(cl_int), (void *)&result.rows));
            args.push_back( std::make_pair( sizeof(cl_int), (void *)&result.cols));
            args.push_back( std::make_pair( sizeof(cl_int), (void *)&image.offset));
            args.push_back( std::make_pair( sizeof(cl_int), (void *)&templ.offset));
            args.push_back( std::make_pair( sizeof(cl_int), (void *)&result.offset));
            args.push_back( std::make_pair( sizeof(cl_int), (void *)&image.step));
            args.push_back( std::make_pair( sizeof(cl_int), (void *)&templ.step));
            args.push_back( std::make_pair( sizeof(cl_int), (void *)&result.step));

            size_t globalThreads[3] = {result.cols, result.rows, 1};
            size_t localThreads[3]  = {16, 16, 1};
            openCLExecuteKernel(clCxt, &match_template, kernelName, globalThreads, localThreads, args, image.oclchannels(), image.depth());
        }

        //////////////////////////////////////////////////////////////////////
        // CCORR
        void convolve_32F(
            const oclMat &, const oclMat &, oclMat &, MatchTemplateBuf &)
        {
            CV_Error(-1, "convolve is not fully implemented yet");
        }

        void matchTemplate_CCORR(
            const oclMat &image, const oclMat &templ, oclMat &result, MatchTemplateBuf &buf)
        {
            result.create(image.rows - templ.rows + 1, image.cols - templ.cols + 1, CV_32F);
            if (useNaive(CV_TM_CCORR, image.depth(), templ.size()))
            {
                matchTemplateNaive_CCORR(image, templ, result, image.oclchannels());
                return;
            }
            else
            {
                if(image.depth() == CV_8U && templ.depth() == CV_8U)
                {
                    image.convertTo(buf.imagef, CV_32F);
                    templ.convertTo(buf.templf, CV_32F);
                    convolve_32F(buf.imagef, buf.templf, result, buf);
                }
                else
                {
                    convolve_32F(image, templ, result, buf);
                }
            }
        }

        void matchTemplate_CCORR_NORMED(
            const oclMat &image, const oclMat &templ, oclMat &result, MatchTemplateBuf &buf)
        {
            matchTemplate_CCORR(image, templ, result, buf);
            buf.image_sums.resize(1);
            buf.image_sqsums.resize(1);

            integral(image.reshape(1), buf.image_sums[0], buf.image_sqsums[0]);

            unsigned long long templ_sqsum = (unsigned long long)sqrSum(templ.reshape(1))[0];

            Context *clCxt = image.clCxt;
            String kernelName = "normalizeKernel";
            std::vector< std::pair<size_t, const void *> > args;

            args.push_back( std::make_pair( sizeof(cl_mem), (void *)&buf.image_sqsums[0].data));
            args.push_back( std::make_pair( sizeof(cl_mem), (void *)&result.data));
            args.push_back( std::make_pair( sizeof(cl_ulong), (void *)&templ_sqsum));
            args.push_back( std::make_pair( sizeof(cl_int), (void *)&result.rows));
            args.push_back( std::make_pair( sizeof(cl_int), (void *)&result.cols));
            args.push_back( std::make_pair( sizeof(cl_int), (void *)&templ.rows));
            args.push_back( std::make_pair( sizeof(cl_int), (void *)&templ.cols));
            args.push_back( std::make_pair( sizeof(cl_int), (void *)&buf.image_sqsums[0].offset));
            args.push_back( std::make_pair( sizeof(cl_int), (void *)&buf.image_sqsums[0].step));
            args.push_back( std::make_pair( sizeof(cl_int), (void *)&result.offset));
            args.push_back( std::make_pair( sizeof(cl_int), (void *)&result.step));

            size_t globalThreads[3] = {result.cols, result.rows, 1};
            size_t localThreads[3]  = {16, 16, 1};
            openCLExecuteKernel(clCxt, &match_template, kernelName, globalThreads, localThreads, args, 1, CV_8U);
        }

        void matchTemplateNaive_CCORR(
            const oclMat &image, const oclMat &templ, oclMat &result, int)
        {
            CV_Assert((image.depth() == CV_8U && templ.depth() == CV_8U )
                      || ((image.depth() == CV_32F && templ.depth() == CV_32F) && result.depth() == CV_32F)
                     );
            CV_Assert(image.oclchannels() == templ.oclchannels() && (image.oclchannels() == 1 || image.oclchannels() == 4) && result.oclchannels() == 1);
            CV_Assert(result.rows == image.rows - templ.rows + 1 && result.cols == image.cols - templ.cols + 1);

            Context *clCxt = image.clCxt;
            String kernelName = "matchTemplate_Naive_CCORR";

            std::vector< std::pair<size_t, const void *> > args;

            args.push_back( std::make_pair( sizeof(cl_mem), (void *)&image.data));
            args.push_back( std::make_pair( sizeof(cl_mem), (void *)&templ.data));
            args.push_back( std::make_pair( sizeof(cl_mem), (void *)&result.data));
            args.push_back( std::make_pair( sizeof(cl_int), (void *)&image.rows));
            args.push_back( std::make_pair( sizeof(cl_int), (void *)&image.cols));
            args.push_back( std::make_pair( sizeof(cl_int), (void *)&templ.rows));
            args.push_back( std::make_pair( sizeof(cl_int), (void *)&templ.cols));
            args.push_back( std::make_pair( sizeof(cl_int), (void *)&result.rows));
            args.push_back( std::make_pair( sizeof(cl_int), (void *)&result.cols));
            args.push_back( std::make_pair( sizeof(cl_int), (void *)&image.offset));
            args.push_back( std::make_pair( sizeof(cl_int), (void *)&templ.offset));
            args.push_back( std::make_pair( sizeof(cl_int), (void *)&result.offset));
            args.push_back( std::make_pair( sizeof(cl_int), (void *)&image.step));
            args.push_back( std::make_pair( sizeof(cl_int), (void *)&templ.step));
            args.push_back( std::make_pair( sizeof(cl_int), (void *)&result.step));

            size_t globalThreads[3] = {result.cols, result.rows, 1};
            size_t localThreads[3]  = {16, 16, 1};
            openCLExecuteKernel(clCxt, &match_template, kernelName, globalThreads, localThreads, args, image.oclchannels(), image.depth());
        }
        //////////////////////////////////////////////////////////////////////
        // CCOFF
        void matchTemplate_CCOFF(
            const oclMat &image, const oclMat &templ, oclMat &result, MatchTemplateBuf &buf)
        {
            CV_Assert(image.depth() == CV_8U && templ.depth() == CV_8U);

            matchTemplate_CCORR(image, templ, result, buf);

            Context *clCxt = image.clCxt;
            String kernelName;

            kernelName = "matchTemplate_Prepared_CCOFF";
            size_t globalThreads[3] = {result.cols, result.rows, 1};
            size_t localThreads[3]  = {16, 16, 1};

<<<<<<< HEAD
            std::vector< std::pair<size_t, const void *> > args;
            args.push_back( std::make_pair( sizeof(cl_mem), (void *)&result.data) );
            args.push_back( std::make_pair( sizeof(cl_int), (void *)&image.rows) );
            args.push_back( std::make_pair( sizeof(cl_int), (void *)&image.cols) );
            args.push_back( std::make_pair( sizeof(cl_int), (void *)&templ.rows) );
            args.push_back( std::make_pair( sizeof(cl_int), (void *)&templ.cols) );
            args.push_back( std::make_pair( sizeof(cl_int), (void *)&result.rows) );
            args.push_back( std::make_pair( sizeof(cl_int), (void *)&result.cols) );
            args.push_back( std::make_pair( sizeof(cl_int), (void *)&result.offset));
            args.push_back( std::make_pair( sizeof(cl_int), (void *)&result.step));
=======
            vector< pair<size_t, const void *> > args;
            args.push_back( make_pair( sizeof(cl_mem), (void *)&result.data) );
            args.push_back( make_pair( sizeof(cl_int), (void *)&image.rows) );
            args.push_back( make_pair( sizeof(cl_int), (void *)&image.cols) );
            args.push_back( make_pair( sizeof(cl_int), (void *)&templ.rows) );
            args.push_back( make_pair( sizeof(cl_int), (void *)&templ.cols) );
            args.push_back( make_pair( sizeof(cl_int), (void *)&result.rows) );
            args.push_back( make_pair( sizeof(cl_int), (void *)&result.cols) );
            args.push_back( make_pair( sizeof(cl_int), (void *)&result.offset));
            args.push_back( make_pair( sizeof(cl_int), (void *)&result.step));
            Vec4f templ_sum = Vec4f::all(0);
>>>>>>> e143706e
            // to be continued in the following section
            if(image.oclchannels() == 1)
            {
                buf.image_sums.resize(1);
                integral(image, buf.image_sums[0]);

<<<<<<< HEAD
                float templ_sum = 0;
                templ_sum = (float)sum(templ)[0] / templ.size().area();
                args.push_back( std::make_pair( sizeof(cl_mem),  (void *)&buf.image_sums[0].data) );
                args.push_back( std::make_pair( sizeof(cl_int),  (void *)&buf.image_sums[0].offset) );
                args.push_back( std::make_pair( sizeof(cl_int),  (void *)&buf.image_sums[0].step) );
                args.push_back( std::make_pair( sizeof(cl_float), (void *)&templ_sum) );
=======
                templ_sum[0] = (float)sum(templ)[0] / templ.size().area();
                args.push_back( make_pair( sizeof(cl_mem),  (void *)&buf.image_sums[0].data) );
                args.push_back( make_pair( sizeof(cl_int),  (void *)&buf.image_sums[0].offset) );
                args.push_back( make_pair( sizeof(cl_int),  (void *)&buf.image_sums[0].step) );
                args.push_back( make_pair( sizeof(cl_float), (void *)&templ_sum[0]) );
>>>>>>> e143706e
            }
            else
            {
                
                split(image, buf.images);
                templ_sum = sum(templ) / templ.size().area();
                buf.image_sums.resize(buf.images.size());


                for(int i = 0; i < image.oclchannels(); i ++)
                {
                    integral(buf.images[i], buf.image_sums[i]);
                }
                switch(image.oclchannels())
                {
                case 4:
                    args.push_back( std::make_pair( sizeof(cl_mem),  (void *)&buf.image_sums[0].data) );
                    args.push_back( std::make_pair( sizeof(cl_mem),  (void *)&buf.image_sums[1].data) );
                    args.push_back( std::make_pair( sizeof(cl_mem),  (void *)&buf.image_sums[2].data) );
                    args.push_back( std::make_pair( sizeof(cl_mem),  (void *)&buf.image_sums[3].data) );
                    args.push_back( std::make_pair( sizeof(cl_int),  (void *)&buf.image_sums[0].offset) );
                    args.push_back( std::make_pair( sizeof(cl_int),  (void *)&buf.image_sums[0].step) );
                    args.push_back( std::make_pair( sizeof(cl_float), (void *)&templ_sum[0]) );
                    args.push_back( std::make_pair( sizeof(cl_float), (void *)&templ_sum[1]) );
                    args.push_back( std::make_pair( sizeof(cl_float), (void *)&templ_sum[2]) );
                    args.push_back( std::make_pair( sizeof(cl_float), (void *)&templ_sum[3]) );
                    break;
                default:
                    CV_Error(CV_StsBadArg, "matchTemplate: unsupported number of channels");
                    break;
                }
            }
            openCLExecuteKernel(clCxt, &match_template, kernelName, globalThreads, localThreads, args, image.oclchannels(), image.depth());
        }

        void matchTemplate_CCOFF_NORMED(
            const oclMat &image, const oclMat &templ, oclMat &result, MatchTemplateBuf &buf)
        {
            image.convertTo(buf.imagef, CV_32F);
            templ.convertTo(buf.templf, CV_32F);

            matchTemplate_CCORR(buf.imagef, buf.templf, result, buf);
            float scale = 1.f / templ.size().area();

            Context *clCxt = image.clCxt;
            String kernelName;

            kernelName = "matchTemplate_Prepared_CCOFF_NORMED";
            size_t globalThreads[3] = {result.cols, result.rows, 1};
            size_t localThreads[3]  = {16, 16, 1};

<<<<<<< HEAD
            std::vector< std::pair<size_t, const void *> > args;
            args.push_back( std::make_pair( sizeof(cl_mem), (void *)&result.data) );
            args.push_back( std::make_pair( sizeof(cl_int), (void *)&image.rows) );
            args.push_back( std::make_pair( sizeof(cl_int), (void *)&image.cols) );
            args.push_back( std::make_pair( sizeof(cl_int), (void *)&templ.rows) );
            args.push_back( std::make_pair( sizeof(cl_int), (void *)&templ.cols) );
            args.push_back( std::make_pair( sizeof(cl_int), (void *)&result.rows) );
            args.push_back( std::make_pair( sizeof(cl_int), (void *)&result.cols) );
            args.push_back( std::make_pair( sizeof(cl_int), (void *)&result.offset));
            args.push_back( std::make_pair( sizeof(cl_int), (void *)&result.step));
            args.push_back( std::make_pair( sizeof(cl_float), (void *)&scale) );
=======
            vector< pair<size_t, const void *> > args;
            args.push_back( make_pair( sizeof(cl_mem), (void *)&result.data) );
            args.push_back( make_pair( sizeof(cl_int), (void *)&image.rows) );
            args.push_back( make_pair( sizeof(cl_int), (void *)&image.cols) );
            args.push_back( make_pair( sizeof(cl_int), (void *)&templ.rows) );
            args.push_back( make_pair( sizeof(cl_int), (void *)&templ.cols) );
            args.push_back( make_pair( sizeof(cl_int), (void *)&result.rows) );
            args.push_back( make_pair( sizeof(cl_int), (void *)&result.cols) );
            args.push_back( make_pair( sizeof(cl_int), (void *)&result.offset));
            args.push_back( make_pair( sizeof(cl_int), (void *)&result.step));
            args.push_back( make_pair( sizeof(cl_float), (void *)&scale) );

            Vec4f templ_sum   = Vec4f::all(0);
            Vec4f templ_sqsum = Vec4f::all(0);
>>>>>>> e143706e
            // to be continued in the following section
            if(image.oclchannels() == 1)
            {
                buf.image_sums.resize(1);
                buf.image_sqsums.resize(1);
                integral(image, buf.image_sums[0], buf.image_sqsums[0]);

                templ_sum[0]   = (float)sum(templ)[0];

                templ_sqsum[0] = sqrSum(templ)[0];

                templ_sqsum[0] -= scale * templ_sum[0] * templ_sum[0];
                templ_sum[0]   *= scale;

<<<<<<< HEAD
                args.push_back( std::make_pair( sizeof(cl_mem),  (void *)&buf.image_sums[0].data) );
                args.push_back( std::make_pair( sizeof(cl_int),  (void *)&buf.image_sums[0].offset) );
                args.push_back( std::make_pair( sizeof(cl_int),  (void *)&buf.image_sums[0].step) );
                args.push_back( std::make_pair( sizeof(cl_mem),  (void *)&buf.image_sqsums[0].data) );
                args.push_back( std::make_pair( sizeof(cl_int),  (void *)&buf.image_sqsums[0].offset) );
                args.push_back( std::make_pair( sizeof(cl_int),  (void *)&buf.image_sqsums[0].step) );
                args.push_back( std::make_pair( sizeof(cl_float), (void *)&templ_sum) );
                args.push_back( std::make_pair( sizeof(cl_float), (void *)&templ_sqsum) );
=======
                args.push_back( make_pair( sizeof(cl_mem),  (void *)&buf.image_sums[0].data) );
                args.push_back( make_pair( sizeof(cl_int),  (void *)&buf.image_sums[0].offset) );
                args.push_back( make_pair( sizeof(cl_int),  (void *)&buf.image_sums[0].step) );
                args.push_back( make_pair( sizeof(cl_mem),  (void *)&buf.image_sqsums[0].data) );
                args.push_back( make_pair( sizeof(cl_int),  (void *)&buf.image_sqsums[0].offset) );
                args.push_back( make_pair( sizeof(cl_int),  (void *)&buf.image_sqsums[0].step) );
                args.push_back( make_pair( sizeof(cl_float), (void *)&templ_sum[0]) );
                args.push_back( make_pair( sizeof(cl_float), (void *)&templ_sqsum[0]) );
>>>>>>> e143706e
            }
            else
            {

                split(image, buf.images);
                templ_sum   = sum(templ);

                templ_sqsum = sqrSum(templ);

                templ_sqsum -= scale * templ_sum * templ_sum;

                float templ_sqsum_sum = 0;
                for(int i = 0; i < image.oclchannels(); i ++)
                {
                    templ_sqsum_sum += templ_sqsum[i] - scale * templ_sum[i] * templ_sum[i];
                }
                templ_sum   *= scale;
                buf.image_sums.resize(buf.images.size());
                buf.image_sqsums.resize(buf.images.size());

                for(int i = 0; i < image.oclchannels(); i ++)
                {
                    integral(buf.images[i], buf.image_sums[i], buf.image_sqsums[i]);
                }

                switch(image.oclchannels())
                {
                case 4:
                    args.push_back( std::make_pair( sizeof(cl_mem),  (void *)&buf.image_sums[0].data) );
                    args.push_back( std::make_pair( sizeof(cl_mem),  (void *)&buf.image_sums[1].data) );
                    args.push_back( std::make_pair( sizeof(cl_mem),  (void *)&buf.image_sums[2].data) );
                    args.push_back( std::make_pair( sizeof(cl_mem),  (void *)&buf.image_sums[3].data) );
                    args.push_back( std::make_pair( sizeof(cl_int),  (void *)&buf.image_sums[0].offset) );
                    args.push_back( std::make_pair( sizeof(cl_int),  (void *)&buf.image_sums[0].step) );
                    args.push_back( std::make_pair( sizeof(cl_mem),  (void *)&buf.image_sqsums[0].data) );
                    args.push_back( std::make_pair( sizeof(cl_mem),  (void *)&buf.image_sqsums[1].data) );
                    args.push_back( std::make_pair( sizeof(cl_mem),  (void *)&buf.image_sqsums[2].data) );
                    args.push_back( std::make_pair( sizeof(cl_mem),  (void *)&buf.image_sqsums[3].data) );
                    args.push_back( std::make_pair( sizeof(cl_int),  (void *)&buf.image_sqsums[0].offset) );
                    args.push_back( std::make_pair( sizeof(cl_int),  (void *)&buf.image_sqsums[0].step) );
                    args.push_back( std::make_pair( sizeof(cl_float), (void *)&templ_sum[0]) );
                    args.push_back( std::make_pair( sizeof(cl_float), (void *)&templ_sum[1]) );
                    args.push_back( std::make_pair( sizeof(cl_float), (void *)&templ_sum[2]) );
                    args.push_back( std::make_pair( sizeof(cl_float), (void *)&templ_sum[3]) );
                    args.push_back( std::make_pair( sizeof(cl_float), (void *)&templ_sqsum_sum) );
                    break;
                default:
                    CV_Error(CV_StsBadArg, "matchTemplate: unsupported number of channels");
                    break;
                }
            }
            openCLExecuteKernel(clCxt, &match_template, kernelName, globalThreads, localThreads, args, image.oclchannels(), image.depth());
        }
        void extractFirstChannel_32F(const oclMat &image, oclMat &result)
        {
            Context *clCxt = image.clCxt;
            string kernelName;

            kernelName = "extractFirstChannel";
            size_t globalThreads[3] = {result.cols, result.rows, 1};
            size_t localThreads[3]  = {16, 16, 1};

            vector< pair<size_t, const void *> > args;
            args.push_back( make_pair( sizeof(cl_mem), (void *)&image.data) );
            args.push_back( make_pair( sizeof(cl_mem), (void *)&result.data) );
            args.push_back( make_pair( sizeof(cl_int), (void *)&result.rows) );
            args.push_back( make_pair( sizeof(cl_int), (void *)&result.cols) );
            args.push_back( make_pair( sizeof(cl_int), (void *)&image.offset));
            args.push_back( make_pair( sizeof(cl_int), (void *)&result.offset));
            args.push_back( make_pair( sizeof(cl_int), (void *)&image.step));
            args.push_back( make_pair( sizeof(cl_int), (void *)&result.step));

            openCLExecuteKernel(clCxt, &match_template, kernelName, globalThreads, localThreads, args, -1, -1);
        }
    }/*ocl*/
} /*cv*/

void cv::ocl::matchTemplate(const oclMat &image, const oclMat &templ, oclMat &result, int method)
{
    MatchTemplateBuf buf;
    matchTemplate(image, templ, result, method, buf);
}
void cv::ocl::matchTemplate(const oclMat &image, const oclMat &templ, oclMat &result, int method, MatchTemplateBuf &buf)
{
    CV_Assert(image.type() == templ.type());
    CV_Assert(image.cols >= templ.cols && image.rows >= templ.rows);

    typedef void (*Caller)(const oclMat &, const oclMat &, oclMat &, MatchTemplateBuf &);

    const Caller callers[] =
    {
        ::matchTemplate_SQDIFF, ::matchTemplate_SQDIFF_NORMED,
        ::matchTemplate_CCORR, ::matchTemplate_CCORR_NORMED,
        ::matchTemplate_CCOFF, ::matchTemplate_CCOFF_NORMED
    };

    Caller caller = callers[method];
    CV_Assert(caller);
    caller(image, templ, result, buf);
}<|MERGE_RESOLUTION|>--- conflicted
+++ resolved
@@ -102,7 +102,7 @@
         {
             // FIXME!
             //   always use naive until convolve is imported
-            return true; 
+            return true;
         }
 
         //////////////////////////////////////////////////////////////////////
@@ -119,7 +119,7 @@
             else
             {
                 buf.image_sqsums.resize(1);
-                
+
                 // TODO, add double support for ocl::integral
                 // use CPU integral temporarily
                 Mat sums, sqsums;
@@ -131,20 +131,20 @@
 
                 //port CUDA's matchTemplatePrepared_SQDIFF_8U
                 Context *clCxt = image.clCxt;
-                string kernelName = "matchTemplate_Prepared_SQDIFF";
-                vector< pair<size_t, const void *> > args;
-
-                args.push_back( make_pair( sizeof(cl_mem), (void *)&buf.image_sqsums[0].data));
-                args.push_back( make_pair( sizeof(cl_mem), (void *)&result.data));
-                args.push_back( make_pair( sizeof(cl_ulong), (void *)&templ_sqsum));
-                args.push_back( make_pair( sizeof(cl_int), (void *)&result.rows));
-                args.push_back( make_pair( sizeof(cl_int), (void *)&result.cols));
-                args.push_back( make_pair( sizeof(cl_int), (void *)&templ.rows));
-                args.push_back( make_pair( sizeof(cl_int), (void *)&templ.cols));
-                args.push_back( make_pair( sizeof(cl_int), (void *)&buf.image_sqsums[0].offset));
-                args.push_back( make_pair( sizeof(cl_int), (void *)&buf.image_sqsums[0].step));
-                args.push_back( make_pair( sizeof(cl_int), (void *)&result.offset));
-                args.push_back( make_pair( sizeof(cl_int), (void *)&result.step));
+                String kernelName = "matchTemplate_Prepared_SQDIFF";
+                std::vector< std::pair<size_t, const void *> > args;
+
+                args.push_back( std::make_pair( sizeof(cl_mem), (void *)&buf.image_sqsums[0].data));
+                args.push_back( std::make_pair( sizeof(cl_mem), (void *)&result.data));
+                args.push_back( std::make_pair( sizeof(cl_ulong), (void *)&templ_sqsum));
+                args.push_back( std::make_pair( sizeof(cl_int), (void *)&result.rows));
+                args.push_back( std::make_pair( sizeof(cl_int), (void *)&result.cols));
+                args.push_back( std::make_pair( sizeof(cl_int), (void *)&templ.rows));
+                args.push_back( std::make_pair( sizeof(cl_int), (void *)&templ.cols));
+                args.push_back( std::make_pair( sizeof(cl_int), (void *)&buf.image_sqsums[0].offset));
+                args.push_back( std::make_pair( sizeof(cl_int), (void *)&buf.image_sqsums[0].step));
+                args.push_back( std::make_pair( sizeof(cl_int), (void *)&result.offset));
+                args.push_back( std::make_pair( sizeof(cl_int), (void *)&result.step));
 
                 size_t globalThreads[3] = {result.cols, result.rows, 1};
                 size_t localThreads[3]  = {16, 16, 1};
@@ -334,7 +334,6 @@
             size_t globalThreads[3] = {result.cols, result.rows, 1};
             size_t localThreads[3]  = {16, 16, 1};
 
-<<<<<<< HEAD
             std::vector< std::pair<size_t, const void *> > args;
             args.push_back( std::make_pair( sizeof(cl_mem), (void *)&result.data) );
             args.push_back( std::make_pair( sizeof(cl_int), (void *)&image.rows) );
@@ -345,43 +344,22 @@
             args.push_back( std::make_pair( sizeof(cl_int), (void *)&result.cols) );
             args.push_back( std::make_pair( sizeof(cl_int), (void *)&result.offset));
             args.push_back( std::make_pair( sizeof(cl_int), (void *)&result.step));
-=======
-            vector< pair<size_t, const void *> > args;
-            args.push_back( make_pair( sizeof(cl_mem), (void *)&result.data) );
-            args.push_back( make_pair( sizeof(cl_int), (void *)&image.rows) );
-            args.push_back( make_pair( sizeof(cl_int), (void *)&image.cols) );
-            args.push_back( make_pair( sizeof(cl_int), (void *)&templ.rows) );
-            args.push_back( make_pair( sizeof(cl_int), (void *)&templ.cols) );
-            args.push_back( make_pair( sizeof(cl_int), (void *)&result.rows) );
-            args.push_back( make_pair( sizeof(cl_int), (void *)&result.cols) );
-            args.push_back( make_pair( sizeof(cl_int), (void *)&result.offset));
-            args.push_back( make_pair( sizeof(cl_int), (void *)&result.step));
             Vec4f templ_sum = Vec4f::all(0);
->>>>>>> e143706e
             // to be continued in the following section
             if(image.oclchannels() == 1)
             {
                 buf.image_sums.resize(1);
                 integral(image, buf.image_sums[0]);
 
-<<<<<<< HEAD
-                float templ_sum = 0;
-                templ_sum = (float)sum(templ)[0] / templ.size().area();
+                templ_sum[0] = (float)sum(templ)[0] / templ.size().area();
                 args.push_back( std::make_pair( sizeof(cl_mem),  (void *)&buf.image_sums[0].data) );
                 args.push_back( std::make_pair( sizeof(cl_int),  (void *)&buf.image_sums[0].offset) );
                 args.push_back( std::make_pair( sizeof(cl_int),  (void *)&buf.image_sums[0].step) );
-                args.push_back( std::make_pair( sizeof(cl_float), (void *)&templ_sum) );
-=======
-                templ_sum[0] = (float)sum(templ)[0] / templ.size().area();
-                args.push_back( make_pair( sizeof(cl_mem),  (void *)&buf.image_sums[0].data) );
-                args.push_back( make_pair( sizeof(cl_int),  (void *)&buf.image_sums[0].offset) );
-                args.push_back( make_pair( sizeof(cl_int),  (void *)&buf.image_sums[0].step) );
-                args.push_back( make_pair( sizeof(cl_float), (void *)&templ_sum[0]) );
->>>>>>> e143706e
+                args.push_back( std::make_pair( sizeof(cl_float), (void *)&templ_sum[0]) );
             }
             else
             {
-                
+
                 split(image, buf.images);
                 templ_sum = sum(templ) / templ.size().area();
                 buf.image_sums.resize(buf.images.size());
@@ -429,7 +407,6 @@
             size_t globalThreads[3] = {result.cols, result.rows, 1};
             size_t localThreads[3]  = {16, 16, 1};
 
-<<<<<<< HEAD
             std::vector< std::pair<size_t, const void *> > args;
             args.push_back( std::make_pair( sizeof(cl_mem), (void *)&result.data) );
             args.push_back( std::make_pair( sizeof(cl_int), (void *)&image.rows) );
@@ -441,22 +418,9 @@
             args.push_back( std::make_pair( sizeof(cl_int), (void *)&result.offset));
             args.push_back( std::make_pair( sizeof(cl_int), (void *)&result.step));
             args.push_back( std::make_pair( sizeof(cl_float), (void *)&scale) );
-=======
-            vector< pair<size_t, const void *> > args;
-            args.push_back( make_pair( sizeof(cl_mem), (void *)&result.data) );
-            args.push_back( make_pair( sizeof(cl_int), (void *)&image.rows) );
-            args.push_back( make_pair( sizeof(cl_int), (void *)&image.cols) );
-            args.push_back( make_pair( sizeof(cl_int), (void *)&templ.rows) );
-            args.push_back( make_pair( sizeof(cl_int), (void *)&templ.cols) );
-            args.push_back( make_pair( sizeof(cl_int), (void *)&result.rows) );
-            args.push_back( make_pair( sizeof(cl_int), (void *)&result.cols) );
-            args.push_back( make_pair( sizeof(cl_int), (void *)&result.offset));
-            args.push_back( make_pair( sizeof(cl_int), (void *)&result.step));
-            args.push_back( make_pair( sizeof(cl_float), (void *)&scale) );
 
             Vec4f templ_sum   = Vec4f::all(0);
             Vec4f templ_sqsum = Vec4f::all(0);
->>>>>>> e143706e
             // to be continued in the following section
             if(image.oclchannels() == 1)
             {
@@ -471,25 +435,14 @@
                 templ_sqsum[0] -= scale * templ_sum[0] * templ_sum[0];
                 templ_sum[0]   *= scale;
 
-<<<<<<< HEAD
                 args.push_back( std::make_pair( sizeof(cl_mem),  (void *)&buf.image_sums[0].data) );
                 args.push_back( std::make_pair( sizeof(cl_int),  (void *)&buf.image_sums[0].offset) );
                 args.push_back( std::make_pair( sizeof(cl_int),  (void *)&buf.image_sums[0].step) );
                 args.push_back( std::make_pair( sizeof(cl_mem),  (void *)&buf.image_sqsums[0].data) );
                 args.push_back( std::make_pair( sizeof(cl_int),  (void *)&buf.image_sqsums[0].offset) );
                 args.push_back( std::make_pair( sizeof(cl_int),  (void *)&buf.image_sqsums[0].step) );
-                args.push_back( std::make_pair( sizeof(cl_float), (void *)&templ_sum) );
-                args.push_back( std::make_pair( sizeof(cl_float), (void *)&templ_sqsum) );
-=======
-                args.push_back( make_pair( sizeof(cl_mem),  (void *)&buf.image_sums[0].data) );
-                args.push_back( make_pair( sizeof(cl_int),  (void *)&buf.image_sums[0].offset) );
-                args.push_back( make_pair( sizeof(cl_int),  (void *)&buf.image_sums[0].step) );
-                args.push_back( make_pair( sizeof(cl_mem),  (void *)&buf.image_sqsums[0].data) );
-                args.push_back( make_pair( sizeof(cl_int),  (void *)&buf.image_sqsums[0].offset) );
-                args.push_back( make_pair( sizeof(cl_int),  (void *)&buf.image_sqsums[0].step) );
-                args.push_back( make_pair( sizeof(cl_float), (void *)&templ_sum[0]) );
-                args.push_back( make_pair( sizeof(cl_float), (void *)&templ_sqsum[0]) );
->>>>>>> e143706e
+                args.push_back( std::make_pair( sizeof(cl_float), (void *)&templ_sum[0]) );
+                args.push_back( std::make_pair( sizeof(cl_float), (void *)&templ_sqsum[0]) );
             }
             else
             {
@@ -546,21 +499,21 @@
         void extractFirstChannel_32F(const oclMat &image, oclMat &result)
         {
             Context *clCxt = image.clCxt;
-            string kernelName;
+            String kernelName;
 
             kernelName = "extractFirstChannel";
             size_t globalThreads[3] = {result.cols, result.rows, 1};
             size_t localThreads[3]  = {16, 16, 1};
 
-            vector< pair<size_t, const void *> > args;
-            args.push_back( make_pair( sizeof(cl_mem), (void *)&image.data) );
-            args.push_back( make_pair( sizeof(cl_mem), (void *)&result.data) );
-            args.push_back( make_pair( sizeof(cl_int), (void *)&result.rows) );
-            args.push_back( make_pair( sizeof(cl_int), (void *)&result.cols) );
-            args.push_back( make_pair( sizeof(cl_int), (void *)&image.offset));
-            args.push_back( make_pair( sizeof(cl_int), (void *)&result.offset));
-            args.push_back( make_pair( sizeof(cl_int), (void *)&image.step));
-            args.push_back( make_pair( sizeof(cl_int), (void *)&result.step));
+            std::vector< std::pair<size_t, const void *> > args;
+            args.push_back( std::make_pair( sizeof(cl_mem), (void *)&image.data) );
+            args.push_back( std::make_pair( sizeof(cl_mem), (void *)&result.data) );
+            args.push_back( std::make_pair( sizeof(cl_int), (void *)&result.rows) );
+            args.push_back( std::make_pair( sizeof(cl_int), (void *)&result.cols) );
+            args.push_back( std::make_pair( sizeof(cl_int), (void *)&image.offset));
+            args.push_back( std::make_pair( sizeof(cl_int), (void *)&result.offset));
+            args.push_back( std::make_pair( sizeof(cl_int), (void *)&image.step));
+            args.push_back( std::make_pair( sizeof(cl_int), (void *)&result.step));
 
             openCLExecuteKernel(clCxt, &match_template, kernelName, globalThreads, localThreads, args, -1, -1);
         }
