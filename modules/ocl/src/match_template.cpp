/*M///////////////////////////////////////////////////////////////////////////////////////
//
//  IMPORTANT: READ BEFORE DOWNLOADING, COPYING, INSTALLING OR USING.
//
//  By downloading, copying, installing or using the software you agree to this license.
//  If you do not agree to this license, do not download, install,
//  copy or use the software.
//
//
//                           License Agreement
//                For Open Source Computer Vision Library
//
// Copyright (C) 2010-2012, Multicoreware, Inc., all rights reserved.
// Copyright (C) 2010-2012, Advanced Micro Devices, Inc., all rights reserved.
// Third party copyrights are property of their respective owners.
//
// @Authors
//    Peng Xiao, pengxiao@multicorewareinc.com
//
// Redistribution and use in source and binary forms, with or without modification,
// are permitted provided that the following conditions are met:
//
//   * Redistribution's of source code must retain the above copyright notice,
//     this list of conditions and the following disclaimer.
//
//   * Redistribution's in binary form must reproduce the above copyright notice,
//     this list of conditions and the following disclaimer in the documentation
//     and/or other oclMaterials provided with the distribution.
//
//   * The name of the copyright holders may not be used to endorse or promote products
//     derived from this software without specific prior written permission.
//
// This software is provided by the copyright holders and contributors as is and
// any express or implied warranties, including, but not limited to, the implied
// warranties of merchantability and fitness for a particular purpose are disclaimed.
// In no event shall the Intel Corporation or contributors be liable for any direct,
// indirect, incidental, special, exemplary, or consequential damages
// (including, but not limited to, procurement of substitute goods or services;
// loss of use, data, or profits; or business interruption) however caused
// and on any theory of liability, whether in contract, strict liability,
// or tort (including negligence or otherwise) arising in any way out of
// the use of this software, even if advised of the possibility of such damage.
//
//M*/


#include "precomp.hpp"
#include "opencl_kernels.hpp"

using namespace cv;
using namespace cv::ocl;
<<<<<<< HEAD

//helper routines
namespace cv
{
    namespace ocl
    {
        ///////////////////////////OpenCL kernel strings///////////////////////////
        extern const char *match_template;
    }
}
=======
>>>>>>> 801054d6

namespace cv
{
    namespace ocl
    {
        void matchTemplate_SQDIFF(
            const oclMat &image, const oclMat &templ, oclMat &result, MatchTemplateBuf &buf);

        void matchTemplate_SQDIFF_NORMED(
            const oclMat &image, const oclMat &templ, oclMat &result, MatchTemplateBuf &buf);

        void convolve_32F(
            const oclMat &image, const oclMat &templ, oclMat &result, MatchTemplateBuf &buf);

        void matchTemplate_CCORR(
            const oclMat &image, const oclMat &templ, oclMat &result, MatchTemplateBuf &buf);

        void matchTemplate_CCORR_NORMED(
            const oclMat &image, const oclMat &templ, oclMat &result, MatchTemplateBuf &buf);

        void matchTemplate_CCOFF(
            const oclMat &image, const oclMat &templ, oclMat &result, MatchTemplateBuf &buf);

        void matchTemplate_CCOFF_NORMED(
            const oclMat &image, const oclMat &templ, oclMat &result, MatchTemplateBuf &buf);


        void matchTemplateNaive_SQDIFF(
            const oclMat &image, const oclMat &templ, oclMat &result, int cn);

        void matchTemplateNaive_CCORR(
            const oclMat &image, const oclMat &templ, oclMat &result, int cn);

        void extractFirstChannel_32F(
            const oclMat &image, oclMat &result);

        // Evaluates optimal template's area threshold. If
        // template's area is less  than the threshold, we use naive match
        // template version, otherwise FFT-based (if available)
        static bool useNaive(int method, int depth, Size size)
        {
#ifdef HAVE_CLAMDFFT
            if (method == TM_SQDIFF && (depth == CV_32F || !Context::getContext()->supportsFeature(Context::CL_DOUBLE)))
            {
                return true;
            }
            else if(method == TM_CCORR || (method == TM_SQDIFF && depth == CV_8U))
            {
                return size.height < 18 && size.width < 18;
            }
            else
                return false;
#else
#define UNUSED(x) (void)(x);
            UNUSED(method) UNUSED(depth) UNUSED(size)
#undef  UNUSED
            return true;
#endif
        }

        //////////////////////////////////////////////////////////////////////
        // SQDIFF
        void matchTemplate_SQDIFF(
            const oclMat &image, const oclMat &templ, oclMat &result, MatchTemplateBuf & buf)
        {
            result.create(image.rows - templ.rows + 1, image.cols - templ.cols + 1, CV_32F);
            if (useNaive(TM_SQDIFF, image.depth(), templ.size()))
            {
                matchTemplateNaive_SQDIFF(image, templ, result, image.oclchannels());
                return;
            }
            else
            {
                buf.image_sqsums.resize(1);

                // TODO, add double support for ocl::integral
                // use CPU integral temporarily
                Mat sums, sqsums;
                cv::integral(Mat(image.reshape(1)), sums, sqsums);
                buf.image_sqsums[0] = sqsums;

                unsigned long long templ_sqsum = (unsigned long long)sqrSum(templ.reshape(1))[0];
                matchTemplate_CCORR(image, templ, result, buf);

                //port CUDA's matchTemplatePrepared_SQDIFF_8U
                Context *clCxt = image.clCxt;
                String kernelName = "matchTemplate_Prepared_SQDIFF";
                std::vector< std::pair<size_t, const void *> > args;

                args.push_back( std::make_pair( sizeof(cl_mem), (void *)&buf.image_sqsums[0].data));
                args.push_back( std::make_pair( sizeof(cl_mem), (void *)&result.data));
                args.push_back( std::make_pair( sizeof(cl_ulong), (void *)&templ_sqsum));
                args.push_back( std::make_pair( sizeof(cl_int), (void *)&result.rows));
                args.push_back( std::make_pair( sizeof(cl_int), (void *)&result.cols));
                args.push_back( std::make_pair( sizeof(cl_int), (void *)&templ.rows));
                args.push_back( std::make_pair( sizeof(cl_int), (void *)&templ.cols));
                args.push_back( std::make_pair( sizeof(cl_int), (void *)&buf.image_sqsums[0].offset));
                args.push_back( std::make_pair( sizeof(cl_int), (void *)&buf.image_sqsums[0].step));
                args.push_back( std::make_pair( sizeof(cl_int), (void *)&result.offset));
                args.push_back( std::make_pair( sizeof(cl_int), (void *)&result.step));

                size_t globalThreads[3] = {result.cols, result.rows, 1};
                size_t localThreads[3]  = {16, 16, 1};

                const char * build_opt = image.oclchannels() == 4 ? "-D CN4" : "";
                openCLExecuteKernel(clCxt, &match_template, kernelName, globalThreads, localThreads, args, 1, CV_8U, build_opt);
            }
        }

        void matchTemplate_SQDIFF_NORMED(
            const oclMat &image, const oclMat &templ, oclMat &result, MatchTemplateBuf &buf)
        {
            matchTemplate_CCORR(image, templ, result, buf);
            buf.image_sums.resize(1);

            integral(image.reshape(1), buf.image_sums[0]);

            unsigned long long templ_sqsum = (unsigned long long)sqrSum(templ.reshape(1))[0];

            Context *clCxt = image.clCxt;
            String kernelName = "matchTemplate_Prepared_SQDIFF_NORMED";
            std::vector< std::pair<size_t, const void *> > args;

            args.push_back( std::make_pair( sizeof(cl_mem), (void *)&buf.image_sums[0].data));
            args.push_back( std::make_pair( sizeof(cl_mem), (void *)&result.data));
            args.push_back( std::make_pair( sizeof(cl_ulong), (void *)&templ_sqsum));
            args.push_back( std::make_pair( sizeof(cl_int), (void *)&result.rows));
            args.push_back( std::make_pair( sizeof(cl_int), (void *)&result.cols));
            args.push_back( std::make_pair( sizeof(cl_int), (void *)&templ.rows));
            args.push_back( std::make_pair( sizeof(cl_int), (void *)&templ.cols));
            args.push_back( std::make_pair( sizeof(cl_int), (void *)&buf.image_sums[0].offset));
            args.push_back( std::make_pair( sizeof(cl_int), (void *)&buf.image_sums[0].step));
            args.push_back( std::make_pair( sizeof(cl_int), (void *)&result.offset));
            args.push_back( std::make_pair( sizeof(cl_int), (void *)&result.step));

            size_t globalThreads[3] = {result.cols, result.rows, 1};
            size_t localThreads[3]  = {16, 16, 1};
            openCLExecuteKernel(clCxt, &match_template, kernelName, globalThreads, localThreads, args, 1, CV_8U);
        }

        void matchTemplateNaive_SQDIFF(
            const oclMat &image, const oclMat &templ, oclMat &result, int)
        {
            CV_Assert((image.depth() == CV_8U && templ.depth() == CV_8U )
                      || ((image.depth() == CV_32F && templ.depth() == CV_32F) && result.depth() == CV_32F)
                     );
            CV_Assert(image.oclchannels() == templ.oclchannels() && (image.oclchannels() == 1 || image.oclchannels() == 4) && result.oclchannels() == 1);
            CV_Assert(result.rows == image.rows - templ.rows + 1 && result.cols == image.cols - templ.cols + 1);

            Context *clCxt = image.clCxt;
            String kernelName = "matchTemplate_Naive_SQDIFF";

            std::vector< std::pair<size_t, const void *> > args;

            args.push_back( std::make_pair( sizeof(cl_mem), (void *)&image.data));
            args.push_back( std::make_pair( sizeof(cl_mem), (void *)&templ.data));
            args.push_back( std::make_pair( sizeof(cl_mem), (void *)&result.data));
            args.push_back( std::make_pair( sizeof(cl_int), (void *)&image.rows));
            args.push_back( std::make_pair( sizeof(cl_int), (void *)&image.cols));
            args.push_back( std::make_pair( sizeof(cl_int), (void *)&templ.rows));
            args.push_back( std::make_pair( sizeof(cl_int), (void *)&templ.cols));
            args.push_back( std::make_pair( sizeof(cl_int), (void *)&result.rows));
            args.push_back( std::make_pair( sizeof(cl_int), (void *)&result.cols));
            args.push_back( std::make_pair( sizeof(cl_int), (void *)&image.offset));
            args.push_back( std::make_pair( sizeof(cl_int), (void *)&templ.offset));
            args.push_back( std::make_pair( sizeof(cl_int), (void *)&result.offset));
            args.push_back( std::make_pair( sizeof(cl_int), (void *)&image.step));
            args.push_back( std::make_pair( sizeof(cl_int), (void *)&templ.step));
            args.push_back( std::make_pair( sizeof(cl_int), (void *)&result.step));

            size_t globalThreads[3] = {result.cols, result.rows, 1};
            size_t localThreads[3]  = {16, 16, 1};
            openCLExecuteKernel(clCxt, &match_template, kernelName, globalThreads, localThreads, args, image.oclchannels(), image.depth());
        }

        //////////////////////////////////////////////////////////////////////
        // CCORR
        void convolve_32F(
            const oclMat &image, const oclMat &templ, oclMat &result, MatchTemplateBuf &buf)
        {
            ConvolveBuf convolve_buf;
            convolve_buf.user_block_size = buf.user_block_size;
            if (image.oclchannels() == 1)
                convolve(image, templ, result, true, convolve_buf);
            else
            {
                oclMat result_;
                convolve(image.reshape(1), templ.reshape(1), result_, true, convolve_buf);
                extractFirstChannel_32F(result_, result);
            }
        }

        void matchTemplate_CCORR(
            const oclMat &image, const oclMat &templ, oclMat &result, MatchTemplateBuf &buf)
        {
            result.create(image.rows - templ.rows + 1, image.cols - templ.cols + 1, CV_32F);
            if (useNaive(TM_CCORR, image.depth(), templ.size()))
            {
                matchTemplateNaive_CCORR(image, templ, result, image.oclchannels());
                return;
            }
            else
            {
                if(image.depth() == CV_8U && templ.depth() == CV_8U)
                {
                    image.convertTo(buf.imagef, CV_32F);
                    templ.convertTo(buf.templf, CV_32F);
                    convolve_32F(buf.imagef, buf.templf, result, buf);
                }
                else
                {
                    convolve_32F(image, templ, result, buf);
                }
            }
        }

        void matchTemplate_CCORR_NORMED(
            const oclMat &image, const oclMat &templ, oclMat &result, MatchTemplateBuf &buf)
        {
            matchTemplate_CCORR(image, templ, result, buf);
            buf.image_sums.resize(1);
            buf.image_sqsums.resize(1);

            integral(image.reshape(1), buf.image_sums[0], buf.image_sqsums[0]);

            unsigned long long templ_sqsum = (unsigned long long)sqrSum(templ.reshape(1))[0];

            Context *clCxt = image.clCxt;
            String kernelName = "normalizeKernel";
            std::vector< std::pair<size_t, const void *> > args;

            args.push_back( std::make_pair( sizeof(cl_mem), (void *)&buf.image_sqsums[0].data));
            args.push_back( std::make_pair( sizeof(cl_mem), (void *)&result.data));
            args.push_back( std::make_pair( sizeof(cl_ulong), (void *)&templ_sqsum));
            args.push_back( std::make_pair( sizeof(cl_int), (void *)&result.rows));
            args.push_back( std::make_pair( sizeof(cl_int), (void *)&result.cols));
            args.push_back( std::make_pair( sizeof(cl_int), (void *)&templ.rows));
            args.push_back( std::make_pair( sizeof(cl_int), (void *)&templ.cols));
            args.push_back( std::make_pair( sizeof(cl_int), (void *)&buf.image_sqsums[0].offset));
            args.push_back( std::make_pair( sizeof(cl_int), (void *)&buf.image_sqsums[0].step));
            args.push_back( std::make_pair( sizeof(cl_int), (void *)&result.offset));
            args.push_back( std::make_pair( sizeof(cl_int), (void *)&result.step));

            size_t globalThreads[3] = {result.cols, result.rows, 1};
            size_t localThreads[3]  = {16, 16, 1};
            openCLExecuteKernel(clCxt, &match_template, kernelName, globalThreads, localThreads, args, 1, CV_8U);
        }

        void matchTemplateNaive_CCORR(
            const oclMat &image, const oclMat &templ, oclMat &result, int)
        {
            CV_Assert((image.depth() == CV_8U && templ.depth() == CV_8U )
                      || ((image.depth() == CV_32F && templ.depth() == CV_32F) && result.depth() == CV_32F)
                     );
            CV_Assert(image.oclchannels() == templ.oclchannels() && (image.oclchannels() == 1 || image.oclchannels() == 4) && result.oclchannels() == 1);
            CV_Assert(result.rows == image.rows - templ.rows + 1 && result.cols == image.cols - templ.cols + 1);

            Context *clCxt = image.clCxt;
            String kernelName = "matchTemplate_Naive_CCORR";

            std::vector< std::pair<size_t, const void *> > args;

            args.push_back( std::make_pair( sizeof(cl_mem), (void *)&image.data));
            args.push_back( std::make_pair( sizeof(cl_mem), (void *)&templ.data));
            args.push_back( std::make_pair( sizeof(cl_mem), (void *)&result.data));
            args.push_back( std::make_pair( sizeof(cl_int), (void *)&image.rows));
            args.push_back( std::make_pair( sizeof(cl_int), (void *)&image.cols));
            args.push_back( std::make_pair( sizeof(cl_int), (void *)&templ.rows));
            args.push_back( std::make_pair( sizeof(cl_int), (void *)&templ.cols));
            args.push_back( std::make_pair( sizeof(cl_int), (void *)&result.rows));
            args.push_back( std::make_pair( sizeof(cl_int), (void *)&result.cols));
            args.push_back( std::make_pair( sizeof(cl_int), (void *)&image.offset));
            args.push_back( std::make_pair( sizeof(cl_int), (void *)&templ.offset));
            args.push_back( std::make_pair( sizeof(cl_int), (void *)&result.offset));
            args.push_back( std::make_pair( sizeof(cl_int), (void *)&image.step));
            args.push_back( std::make_pair( sizeof(cl_int), (void *)&templ.step));
            args.push_back( std::make_pair( sizeof(cl_int), (void *)&result.step));

            size_t globalThreads[3] = {result.cols, result.rows, 1};
            size_t localThreads[3]  = {16, 16, 1};
            openCLExecuteKernel(clCxt, &match_template, kernelName, globalThreads, localThreads, args, image.oclchannels(), image.depth());
        }
        //////////////////////////////////////////////////////////////////////
        // CCOFF
        void matchTemplate_CCOFF(
            const oclMat &image, const oclMat &templ, oclMat &result, MatchTemplateBuf &buf)
        {
            CV_Assert(image.depth() == CV_8U && templ.depth() == CV_8U);

            matchTemplate_CCORR(image, templ, result, buf);

            Context *clCxt = image.clCxt;
            String kernelName;

            kernelName = "matchTemplate_Prepared_CCOFF";
            size_t globalThreads[3] = {result.cols, result.rows, 1};
            size_t localThreads[3]  = {16, 16, 1};

            std::vector< std::pair<size_t, const void *> > args;
            args.push_back( std::make_pair( sizeof(cl_mem), (void *)&result.data) );
            args.push_back( std::make_pair( sizeof(cl_int), (void *)&image.rows) );
            args.push_back( std::make_pair( sizeof(cl_int), (void *)&image.cols) );
            args.push_back( std::make_pair( sizeof(cl_int), (void *)&templ.rows) );
            args.push_back( std::make_pair( sizeof(cl_int), (void *)&templ.cols) );
            args.push_back( std::make_pair( sizeof(cl_int), (void *)&result.rows) );
            args.push_back( std::make_pair( sizeof(cl_int), (void *)&result.cols) );
            args.push_back( std::make_pair( sizeof(cl_int), (void *)&result.offset));
            args.push_back( std::make_pair( sizeof(cl_int), (void *)&result.step));
            Vec4f templ_sum = Vec4f::all(0);
            // to be continued in the following section
            if(image.oclchannels() == 1)
            {
                buf.image_sums.resize(1);
                integral(image, buf.image_sums[0]);

                templ_sum[0] = (float)sum(templ)[0] / templ.size().area();
                args.push_back( std::make_pair( sizeof(cl_mem),  (void *)&buf.image_sums[0].data) );
                args.push_back( std::make_pair( sizeof(cl_int),  (void *)&buf.image_sums[0].offset) );
                args.push_back( std::make_pair( sizeof(cl_int),  (void *)&buf.image_sums[0].step) );
                args.push_back( std::make_pair( sizeof(cl_float), (void *)&templ_sum[0]) );
            }
            else
            {

                split(image, buf.images);
                templ_sum = sum(templ) / templ.size().area();
                buf.image_sums.resize(buf.images.size());


                for(int i = 0; i < image.oclchannels(); i ++)
                {
                    integral(buf.images[i], buf.image_sums[i]);
                }
                switch(image.oclchannels())
                {
                case 4:
                    args.push_back( std::make_pair( sizeof(cl_mem),  (void *)&buf.image_sums[0].data) );
                    args.push_back( std::make_pair( sizeof(cl_mem),  (void *)&buf.image_sums[1].data) );
                    args.push_back( std::make_pair( sizeof(cl_mem),  (void *)&buf.image_sums[2].data) );
                    args.push_back( std::make_pair( sizeof(cl_mem),  (void *)&buf.image_sums[3].data) );
                    args.push_back( std::make_pair( sizeof(cl_int),  (void *)&buf.image_sums[0].offset) );
                    args.push_back( std::make_pair( sizeof(cl_int),  (void *)&buf.image_sums[0].step) );
                    args.push_back( std::make_pair( sizeof(cl_float), (void *)&templ_sum[0]) );
                    args.push_back( std::make_pair( sizeof(cl_float), (void *)&templ_sum[1]) );
                    args.push_back( std::make_pair( sizeof(cl_float), (void *)&templ_sum[2]) );
                    args.push_back( std::make_pair( sizeof(cl_float), (void *)&templ_sum[3]) );
                    break;
                default:
                    CV_Error(Error::StsBadArg, "matchTemplate: unsupported number of channels");
                    break;
                }
            }
            openCLExecuteKernel(clCxt, &match_template, kernelName, globalThreads, localThreads, args, image.oclchannels(), image.depth());
        }

        void matchTemplate_CCOFF_NORMED(
            const oclMat &image, const oclMat &templ, oclMat &result, MatchTemplateBuf &buf)
        {
            image.convertTo(buf.imagef, CV_32F);
            templ.convertTo(buf.templf, CV_32F);

            matchTemplate_CCORR(buf.imagef, buf.templf, result, buf);
            float scale = 1.f / templ.size().area();

            Context *clCxt = image.clCxt;
            String kernelName;

            kernelName = "matchTemplate_Prepared_CCOFF_NORMED";
            size_t globalThreads[3] = {result.cols, result.rows, 1};
            size_t localThreads[3]  = {16, 16, 1};

            std::vector< std::pair<size_t, const void *> > args;
            args.push_back( std::make_pair( sizeof(cl_mem), (void *)&result.data) );
            args.push_back( std::make_pair( sizeof(cl_int), (void *)&image.rows) );
            args.push_back( std::make_pair( sizeof(cl_int), (void *)&image.cols) );
            args.push_back( std::make_pair( sizeof(cl_int), (void *)&templ.rows) );
            args.push_back( std::make_pair( sizeof(cl_int), (void *)&templ.cols) );
            args.push_back( std::make_pair( sizeof(cl_int), (void *)&result.rows) );
            args.push_back( std::make_pair( sizeof(cl_int), (void *)&result.cols) );
            args.push_back( std::make_pair( sizeof(cl_int), (void *)&result.offset));
            args.push_back( std::make_pair( sizeof(cl_int), (void *)&result.step));
            args.push_back( std::make_pair( sizeof(cl_float), (void *)&scale) );

            Vec4f templ_sum   = Vec4f::all(0);
            Vec4f templ_sqsum = Vec4f::all(0);
            // to be continued in the following section
            if(image.oclchannels() == 1)
            {
                buf.image_sums.resize(1);
                buf.image_sqsums.resize(1);
                integral(image, buf.image_sums[0], buf.image_sqsums[0]);

                templ_sum[0]   = (float)sum(templ)[0];

                templ_sqsum[0] = sqrSum(templ)[0];

                templ_sqsum[0] -= scale * templ_sum[0] * templ_sum[0];
                templ_sum[0]   *= scale;

                args.push_back( std::make_pair( sizeof(cl_mem),  (void *)&buf.image_sums[0].data) );
                args.push_back( std::make_pair( sizeof(cl_int),  (void *)&buf.image_sums[0].offset) );
                args.push_back( std::make_pair( sizeof(cl_int),  (void *)&buf.image_sums[0].step) );
                args.push_back( std::make_pair( sizeof(cl_mem),  (void *)&buf.image_sqsums[0].data) );
                args.push_back( std::make_pair( sizeof(cl_int),  (void *)&buf.image_sqsums[0].offset) );
                args.push_back( std::make_pair( sizeof(cl_int),  (void *)&buf.image_sqsums[0].step) );
                args.push_back( std::make_pair( sizeof(cl_float), (void *)&templ_sum[0]) );
                args.push_back( std::make_pair( sizeof(cl_float), (void *)&templ_sqsum[0]) );
            }
            else
            {

                split(image, buf.images);
                templ_sum   = sum(templ);

                templ_sqsum = sqrSum(templ);

                templ_sqsum -= scale * templ_sum * templ_sum;

                float templ_sqsum_sum = 0;
                for(int i = 0; i < image.oclchannels(); i ++)
                {
                    templ_sqsum_sum += templ_sqsum[i] - scale * templ_sum[i] * templ_sum[i];
                }
                templ_sum   *= scale;
                buf.image_sums.resize(buf.images.size());
                buf.image_sqsums.resize(buf.images.size());

                for(int i = 0; i < image.oclchannels(); i ++)
                {
                    integral(buf.images[i], buf.image_sums[i], buf.image_sqsums[i]);
                }

                switch(image.oclchannels())
                {
                case 4:
                    args.push_back( std::make_pair( sizeof(cl_mem),  (void *)&buf.image_sums[0].data) );
                    args.push_back( std::make_pair( sizeof(cl_mem),  (void *)&buf.image_sums[1].data) );
                    args.push_back( std::make_pair( sizeof(cl_mem),  (void *)&buf.image_sums[2].data) );
                    args.push_back( std::make_pair( sizeof(cl_mem),  (void *)&buf.image_sums[3].data) );
                    args.push_back( std::make_pair( sizeof(cl_int),  (void *)&buf.image_sums[0].offset) );
                    args.push_back( std::make_pair( sizeof(cl_int),  (void *)&buf.image_sums[0].step) );
                    args.push_back( std::make_pair( sizeof(cl_mem),  (void *)&buf.image_sqsums[0].data) );
                    args.push_back( std::make_pair( sizeof(cl_mem),  (void *)&buf.image_sqsums[1].data) );
                    args.push_back( std::make_pair( sizeof(cl_mem),  (void *)&buf.image_sqsums[2].data) );
                    args.push_back( std::make_pair( sizeof(cl_mem),  (void *)&buf.image_sqsums[3].data) );
                    args.push_back( std::make_pair( sizeof(cl_int),  (void *)&buf.image_sqsums[0].offset) );
                    args.push_back( std::make_pair( sizeof(cl_int),  (void *)&buf.image_sqsums[0].step) );
                    args.push_back( std::make_pair( sizeof(cl_float), (void *)&templ_sum[0]) );
                    args.push_back( std::make_pair( sizeof(cl_float), (void *)&templ_sum[1]) );
                    args.push_back( std::make_pair( sizeof(cl_float), (void *)&templ_sum[2]) );
                    args.push_back( std::make_pair( sizeof(cl_float), (void *)&templ_sum[3]) );
                    args.push_back( std::make_pair( sizeof(cl_float), (void *)&templ_sqsum_sum) );
                    break;
                default:
                    CV_Error(Error::StsBadArg, "matchTemplate: unsupported number of channels");
                    break;
                }
            }
            openCLExecuteKernel(clCxt, &match_template, kernelName, globalThreads, localThreads, args, image.oclchannels(), image.depth());
        }
        void extractFirstChannel_32F(const oclMat &image, oclMat &result)
        {
            Context *clCxt = image.clCxt;
            String kernelName;

            kernelName = "extractFirstChannel";
            size_t globalThreads[3] = {result.cols, result.rows, 1};
            size_t localThreads[3]  = {16, 16, 1};

            std::vector< std::pair<size_t, const void *> > args;
            args.push_back( std::make_pair( sizeof(cl_mem), (void *)&image.data) );
            args.push_back( std::make_pair( sizeof(cl_mem), (void *)&result.data) );
            args.push_back( std::make_pair( sizeof(cl_int), (void *)&result.rows) );
            args.push_back( std::make_pair( sizeof(cl_int), (void *)&result.cols) );
            args.push_back( std::make_pair( sizeof(cl_int), (void *)&image.offset));
            args.push_back( std::make_pair( sizeof(cl_int), (void *)&result.offset));
            args.push_back( std::make_pair( sizeof(cl_int), (void *)&image.step));
            args.push_back( std::make_pair( sizeof(cl_int), (void *)&result.step));

            openCLExecuteKernel(clCxt, &match_template, kernelName, globalThreads, localThreads, args, -1, -1);
        }
    }/*ocl*/
} /*cv*/

void cv::ocl::matchTemplate(const oclMat &image, const oclMat &templ, oclMat &result, int method)
{
    MatchTemplateBuf buf;
    matchTemplate(image, templ, result, method, buf);
}
void cv::ocl::matchTemplate(const oclMat &image, const oclMat &templ, oclMat &result, int method, MatchTemplateBuf &buf)
{
    CV_Assert(image.type() == templ.type());
    CV_Assert(image.cols >= templ.cols && image.rows >= templ.rows);

    typedef void (*Caller)(const oclMat &, const oclMat &, oclMat &, MatchTemplateBuf &);

    const Caller callers[] =
    {
        ::matchTemplate_SQDIFF, ::matchTemplate_SQDIFF_NORMED,
        ::matchTemplate_CCORR, ::matchTemplate_CCORR_NORMED,
        ::matchTemplate_CCOFF, ::matchTemplate_CCOFF_NORMED
    };

    Caller caller = callers[method];
    CV_Assert(caller);
    caller(image, templ, result, buf);
}<|MERGE_RESOLUTION|>--- conflicted
+++ resolved
@@ -49,19 +49,6 @@
 
 using namespace cv;
 using namespace cv::ocl;
-<<<<<<< HEAD
-
-//helper routines
-namespace cv
-{
-    namespace ocl
-    {
-        ///////////////////////////OpenCL kernel strings///////////////////////////
-        extern const char *match_template;
-    }
-}
-=======
->>>>>>> 801054d6
 
 namespace cv
 {
