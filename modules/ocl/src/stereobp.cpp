--- conflicted
+++ resolved
@@ -225,7 +225,6 @@
 
                 std::vector<std::pair<size_t , const void *> > args;
 
-<<<<<<< HEAD
                 args.push_back( std::make_pair( sizeof(cl_mem) , (void *)&u.data));
                 args.push_back( std::make_pair( sizeof(cl_int) , (void *)&u.step));
                 args.push_back( std::make_pair( sizeof(cl_mem) , (void *)&data.data));
@@ -236,23 +235,8 @@
                 args.push_back( std::make_pair( sizeof(cl_int) , (void *)&t));
                 args.push_back( std::make_pair( sizeof(cl_int) , (void *)&cols));
                 args.push_back( std::make_pair( sizeof(cl_int) , (void *)&rows));
-                args.push_back( std::make_pair( sizeof(cl_int) , (void *)&cndisp));
                 args.push_back( std::make_pair( sizeof(cl_float) , (void *)&cmax_disc_term));
                 args.push_back( std::make_pair( sizeof(cl_float) , (void *)&cdisc_single_jump));
-=======
-                args.push_back( make_pair( sizeof(cl_mem) , (void *)&u.data));
-                args.push_back( make_pair( sizeof(cl_int) , (void *)&u.step));
-                args.push_back( make_pair( sizeof(cl_mem) , (void *)&data.data));
-                args.push_back( make_pair( sizeof(cl_int) , (void *)&data.step));
-                args.push_back( make_pair( sizeof(cl_mem) , (void *)&d.data));
-                args.push_back( make_pair( sizeof(cl_mem) , (void *)&l.data));
-                args.push_back( make_pair( sizeof(cl_mem) , (void *)&r.data));
-                args.push_back( make_pair( sizeof(cl_int) , (void *)&t));
-                args.push_back( make_pair( sizeof(cl_int) , (void *)&cols));
-                args.push_back( make_pair( sizeof(cl_int) , (void *)&rows));
-                args.push_back( make_pair( sizeof(cl_float) , (void *)&cmax_disc_term));
-                args.push_back( make_pair( sizeof(cl_float) , (void *)&cdisc_single_jump));
->>>>>>> 1a245888
 
                 size_t gt[3] = {cols, rows, 1}, lt[3] = {16, 16, 1};
                 char opt[80] = "";
