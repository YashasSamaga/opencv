/*M///////////////////////////////////////////////////////////////////////////////////////
//
//  IMPORTANT: READ BEFORE DOWNLOADING, COPYING, INSTALLING OR USING.
//
//  By downloading, copying, installing or using the software you agree to this license.
//  If you do not agree to this license, do not download, install,
//  copy or use the software.
//
//
//                           License Agreement
//                For Open Source Computer Vision Library
//
// Copyright (C) 2010-2012, Multicoreware, Inc., all rights reserved.
// Copyright (C) 2010-2012, Advanced Micro Devices, Inc., all rights reserved.
// Third party copyrights are property of their respective owners.
//
// @Authors
//    Peng Xiao, pengxiao@multicorewareinc.com
//
// Redistribution and use in source and binary forms, with or without modification,
// are permitted provided that the following conditions are met:
//
//   * Redistribution's of source code must retain the above copyright notice,
//     this list of conditions and the following disclaimer.
//
//   * Redistribution's in binary form must reproduce the above copyright notice,
//     this list of conditions and the following disclaimer in the documentation
//     and/or other oclMaterials provided with the distribution.
//
//   * The name of the copyright holders may not be used to endorse or promote products
//     derived from this software without specific prior written permission.
//
// This software is provided by the copyright holders and contributors as is and
// any express or implied warranties, including, but not limited to, the implied
// warranties of merchantability and fitness for a particular purpose are disclaimed.
// In no event shall the Intel Corporation or contributors be liable for any direct,
// indirect, incidental, special, exemplary, or consequential damages
// (including, but not limited to, procurement of substitute goods or services;
// loss of use, data, or profits; or business interruption) however caused
// and on any theory of liability, whether in contract, strict liability,
// or tort (including negligence or otherwise) arising in any way out of
// the use of this software, even if advised of the possibility of such damage.
//
//M*/

#include "precomp.hpp"

#ifdef __GNUC__
#if ((__GNUC__ * 100) + __GNUC_MINOR__) >= 402
#define GCC_DIAG_STR(s) #s
#define GCC_DIAG_JOINSTR(x,y) GCC_DIAG_STR(x ## y)
# define GCC_DIAG_DO_PRAGMA(x) _Pragma (#x)
# define GCC_DIAG_PRAGMA(x) GCC_DIAG_DO_PRAGMA(GCC diagnostic x)
# if ((__GNUC__ * 100) + __GNUC_MINOR__) >= 406
#  define GCC_DIAG_OFF(x) GCC_DIAG_PRAGMA(push) \
GCC_DIAG_PRAGMA(ignored GCC_DIAG_JOINSTR(-W,x))
#  define GCC_DIAG_ON(x) GCC_DIAG_PRAGMA(pop)
# else
#  define GCC_DIAG_OFF(x) GCC_DIAG_PRAGMA(ignored GCC_DIAG_JOINSTR(-W,x))
#  define GCC_DIAG_ON(x)  GCC_DIAG_PRAGMA(warning GCC_DIAG_JOINSTR(-W,x))
# endif
#else
# define GCC_DIAG_OFF(x)
# define GCC_DIAG_ON(x)
#endif
#endif /* __GNUC__ */

using namespace std;

namespace cv
{
    namespace ocl
    {

        inline int divUp(int total, int grain)
        {
            return (total + grain - 1) / grain;
        }

        // provide additional methods for the user to interact with the command queue after a task is fired
        static void openCLExecuteKernel_2(Context *clCxt , const char **source, string kernelName, size_t globalThreads[3],
                                   size_t localThreads[3],  vector< pair<size_t, const void *> > &args, int channels,
                                   int depth, char *build_options, FLUSH_MODE finish_mode)
        {
            //construct kernel name
            //The rule is functionName_Cn_Dn, C represent Channels, D Represent DataType Depth, n represent an integer number
            //for exmaple split_C2_D2, represent the split kernel with channels =2 and dataType Depth = 2(Data type is char)
            stringstream idxStr;
            if(channels != -1)
                idxStr << "_C" << channels;
            if(depth != -1)
                idxStr << "_D" << depth;
            kernelName += idxStr.str();

            cl_kernel kernel;
            kernel = openCLGetKernelFromSource(clCxt, source, kernelName, build_options);

            if ( localThreads != NULL)
            {
                globalThreads[0] = divUp(globalThreads[0], localThreads[0]) * localThreads[0];
                globalThreads[1] = divUp(globalThreads[1], localThreads[1]) * localThreads[1];
                globalThreads[2] = divUp(globalThreads[2], localThreads[2]) * localThreads[2];

                //size_t blockSize = localThreads[0] * localThreads[1] * localThreads[2];
                cv::ocl::openCLVerifyKernel(clCxt, kernel,  localThreads);
            }
            for(size_t i = 0; i < args.size(); i ++)
                openCLSafeCall(clSetKernelArg(kernel, i, args[i].first, args[i].second));

            openCLSafeCall(clEnqueueNDRangeKernel((cl_command_queue)clCxt->oclCommandQueue(), kernel, 3, NULL, globalThreads,
                                                  localThreads, 0, NULL, NULL));

            switch(finish_mode)
            {
            case CLFINISH:
                clFinish((cl_command_queue)clCxt->oclCommandQueue());
            case CLFLUSH:
                clFlush((cl_command_queue)clCxt->oclCommandQueue());
                break;
            case DISABLE:
            default:
                break;
            }
            openCLSafeCall(clReleaseKernel(kernel));
        }

        void openCLExecuteKernel2(Context *clCxt , const char **source, string kernelName,
                                  size_t globalThreads[3], size_t localThreads[3],
                                  vector< pair<size_t, const void *> > &args, int channels, int depth, FLUSH_MODE finish_mode)
        {
            openCLExecuteKernel2(clCxt, source, kernelName, globalThreads, localThreads, args,
                                 channels, depth, NULL, finish_mode);
        }
        void openCLExecuteKernel2(Context *clCxt , const char **source, string kernelName,
                                  size_t globalThreads[3], size_t localThreads[3],
                                  vector< pair<size_t, const void *> > &args, int channels, int depth, char *build_options, FLUSH_MODE finish_mode)

        {
            openCLExecuteKernel_2(clCxt, source, kernelName, globalThreads, localThreads, args, channels, depth,
                                  build_options, finish_mode);
        }

#ifdef __GNUC__
        GCC_DIAG_OFF(deprecated-declarations)
#endif
        cl_mem bindTexture(const oclMat &mat)
        {
            cl_mem texture;
            cl_image_format format;
            int err;
            int depth    = mat.depth();
            int channels = mat.channels();

            switch(depth)
            {
            case CV_8U:
                format.image_channel_data_type = CL_UNSIGNED_INT8;
                break;
            case CV_32S:
                format.image_channel_data_type = CL_UNSIGNED_INT32;
                break;
            case CV_32F:
                format.image_channel_data_type = CL_FLOAT;
                break;
            default:
                CV_Error(-1, "Image forma is not supported");
                break;
            }
            switch(channels)
            {
            case 1:
                format.image_channel_order     = CL_R;
                break;
            case 3:
                format.image_channel_order     = CL_RGB;
                break;
            case 4:
                format.image_channel_order     = CL_RGBA;
                break;
            default:
                CV_Error(-1, "Image format is not supported");
                break;
            }
#ifdef CL_VERSION_1_2
            //this enables backwards portability to
            //run on OpenCL 1.1 platform if library binaries are compiled with OpenCL 1.2 support
            if(Context::getContext()->supportsFeature(Context::CL_VER_1_2))
            {
                cl_image_desc desc;
                desc.image_type       = CL_MEM_OBJECT_IMAGE2D;
                desc.image_width      = mat.cols;
                desc.image_height     = mat.rows;
                desc.image_depth      = 0;
                desc.image_array_size = 1;
                desc.image_row_pitch  = 0;
                desc.image_slice_pitch = 0;
                desc.buffer           = NULL;
                desc.num_mip_levels   = 0;
                desc.num_samples      = 0;
                texture = clCreateImage((cl_context)mat.clCxt->oclContext(), CL_MEM_READ_WRITE, &format, &desc, NULL, &err);            
            }
            else
#endif
            {
                texture = clCreateImage2D(
                    (cl_context)mat.clCxt->oclContext(),
                    CL_MEM_READ_WRITE,
                    &format,
                    mat.cols,
                    mat.rows,
                    0,
                    NULL,
                    &err);
            }
            size_t origin[] = { 0, 0, 0 };
            size_t region[] = { mat.cols, mat.rows, 1 };

            cl_mem devData;
            if (mat.cols * mat.elemSize() != mat.step)
            {
                devData = clCreateBuffer((cl_context)mat.clCxt->oclContext(), CL_MEM_READ_ONLY, mat.cols * mat.rows
                    * mat.elemSize(), NULL, NULL);
                const size_t regin[3] = {mat.cols * mat.elemSize(), mat.rows, 1};
                clEnqueueCopyBufferRect((cl_command_queue)mat.clCxt->oclCommandQueue(), (cl_mem)mat.data, devData, origin, origin,
                    regin, mat.step, 0, mat.cols * mat.elemSize(), 0, 0, NULL, NULL);
                clFlush((cl_command_queue)mat.clCxt->oclCommandQueue()); 
            }
            else
            {
                devData = (cl_mem)mat.data;
            }

            clEnqueueCopyBufferToImage((cl_command_queue)mat.clCxt->oclCommandQueue(), devData, texture, 0, origin, region, 0, NULL, 0);
            if ((mat.cols * mat.elemSize() != mat.step))
            {
                clFlush((cl_command_queue)mat.clCxt->oclCommandQueue());
                clReleaseMemObject(devData);
            }

            openCLSafeCall(err);
            return texture;
        }
<<<<<<< HEAD
        Ptr<TextureCL> bindTexturePtr(const oclMat &mat)
        {
            return Ptr<TextureCL>(new TextureCL(bindTexture(mat), mat.rows, mat.cols, mat.type()));
        }

=======
#ifdef __GNUC__
        GCC_DIAG_ON(deprecated-declarations)
#endif
>>>>>>> 2ccdf561
        void releaseTexture(cl_mem& texture)
        {
            openCLFree(texture);
        }

        bool support_image2d(Context *clCxt)
        {
            static const char * _kernel_string = "__kernel void test_func(image2d_t img) {}";
            static bool _isTested = false;
            static bool _support = false;
            if(_isTested)
            {
                return _support;
            }
            try
            {
                cv::ocl::openCLGetKernelFromSource(clCxt, &_kernel_string, "test_func");
                finish();
                _support = true;
            }
            catch (const cv::Exception& e)
            {
                if(e.code == -217)
                {
                    _support = false;
                }
                else
                {
                    // throw e once again
                    throw e;
                }
            }
            _isTested = true;
            return _support;
        }
    }//namespace ocl

}//namespace cv<|MERGE_RESOLUTION|>--- conflicted
+++ resolved
@@ -240,17 +240,14 @@
             openCLSafeCall(err);
             return texture;
         }
-<<<<<<< HEAD
-        Ptr<TextureCL> bindTexturePtr(const oclMat &mat)
-        {
-            return Ptr<TextureCL>(new TextureCL(bindTexture(mat), mat.rows, mat.cols, mat.type()));
-        }
-
-=======
 #ifdef __GNUC__
         GCC_DIAG_ON(deprecated-declarations)
 #endif
->>>>>>> 2ccdf561
+
+        Ptr<TextureCL> bindTexturePtr(const oclMat &mat)
+        {
+            return Ptr<TextureCL>(new TextureCL(bindTexture(mat), mat.rows, mat.cols, mat.type()));
+        }
         void releaseTexture(cl_mem& texture)
         {
             openCLFree(texture);
