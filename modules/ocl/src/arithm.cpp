/*M///////////////////////////////////////////////////////////////////////////////////////
//
//  IMPORTANT: READ BEFORE DOWNLOADING, COPYING, INSTALLING OR USING.
//
//  By downloading, copying, installing or using the software you agree to this license.
//  If you do not agree to this license, do not download, install,
//  copy or use the software.
//
//
//                           License Agreement
//                For Open Source Computer Vision Library
//
// Copyright (C) 2010-2012, Institute Of Software Chinese Academy Of Science, all rights reserved.
// Copyright (C) 2010-2012, Advanced Micro Devices, Inc., all rights reserved.
// Copyright (C) 2010-2012, Multicoreware, Inc., all rights reserved.
// Third party copyrights are property of their respective owners.
//
// @Authors
//    Niko Li, newlife20080214@gmail.com
//    Jia Haipeng, jiahaipeng95@gmail.com
//    Shengen Yan, yanshengen@gmail.com
//    Jiang Liyuan, jlyuan001.good@163.com
//    Rock Li, Rock.Li@amd.com
//    Zailong Wu, bullet@yeah.net
//
// Redistribution and use in source and binary forms, with or without modification,
// are permitted provided that the following conditions are met:
//
//   * Redistribution's of source code must retain the above copyright notice,
//     this list of conditions and the following disclaimer.
//
//   * Redistribution's in binary form must reproduce the above copyright notice,
//     this list of conditions and the following disclaimer in the documentation
//     and/or other oclMaterials provided with the distribution.
//
//   * The name of the copyright holders may not be used to endorse or promote products
//     derived from this software without specific prior written permission.
//
// This software is provided by the copyright holders and contributors "as is" and
// any express or implied warranties, including, but not limited to, the implied
// warranties of merchantability and fitness for a particular purpose are disclaimed.
// In no event shall the Intel Corporation or contributors be liable for any direct,
// indirect, incidental, special, exemplary, or consequential damages
// (including, but not limited to, procurement of substitute goods or services;
// loss of use, data, or profits; or business interruption) however caused
// and on any theory of liability, whether in contract, strict liability,
// or tort (including negligence or otherwise) arising in any way out of
// the use of this software, even if advised of the possibility of such damage.
//
//M*/

#include "precomp.hpp"
#include <iomanip>


using namespace cv;
using namespace cv::ocl;

namespace cv
{
    namespace ocl
    {
        ////////////////////////////////OpenCL kernel strings/////////////////////
        extern const char *bitwise;
        extern const char *bitwiseM;
        extern const char *transpose_kernel;
        extern const char *arithm_nonzero;
        extern const char *arithm_sum;
        extern const char *arithm_2_mat;
        extern const char *arithm_sum_3;
        extern const char *arithm_minMax;
        extern const char *arithm_minMax_mask;
        extern const char *arithm_minMaxLoc;
        extern const char *arithm_minMaxLoc_mask;
        extern const char *arithm_LUT;
        extern const char *arithm_add;
        extern const char *arithm_add_scalar;
        extern const char *arithm_add_scalar_mask;
        extern const char *arithm_bitwise_not;
        extern const char *arithm_bitwise_and;
        extern const char *arithm_bitwise_and_mask;
        extern const char *arithm_bitwise_and_scalar;
        extern const char *arithm_bitwise_and_scalar_mask;
        extern const char *arithm_bitwise_or;
        extern const char *arithm_bitwise_or_mask;
        extern const char *arithm_bitwise_or_scalar;
        extern const char *arithm_bitwise_or_scalar_mask;
        extern const char *arithm_bitwise_xor;
        extern const char *arithm_bitwise_xor_mask;
        extern const char *arithm_bitwise_xor_scalar;
        extern const char *arithm_bitwise_xor_scalar_mask;
        extern const char *arithm_compare_eq;
        extern const char *arithm_compare_ne;
        extern const char *arithm_sub;
        extern const char *arithm_sub_scalar;
        extern const char *arithm_sub_scalar_mask;
        extern const char *arithm_mul;
        extern const char *arithm_div;
        extern const char *arithm_absdiff;
        extern const char *arithm_transpose;
        extern const char *arithm_flip;
        extern const char *arithm_flip_rc;
        extern const char *arithm_magnitude;
        extern const char *arithm_cartToPolar;
        extern const char *arithm_polarToCart;
        extern const char *arithm_exp;
        extern const char *arithm_log;
        extern const char *arithm_addWeighted;
        extern const char *arithm_phase;
        extern const char *arithm_pow;
        extern const char *arithm_magnitudeSqr;
        //extern const char * jhp_transpose_kernel;
        int64 kernelrealtotal = 0;
        int64 kernelalltotal = 0;
        int64 reducetotal = 0;
        int64 downloadtotal = 0;
        int64 alltotal = 0;
    }
}

//////////////////////////////////////////////////////////////////////////
//////////////////common/////////////////////////////////////////////////
///////////////////////////////////////////////////////////////////////
inline int divUp(int total, int grain)
{
    return (total + grain - 1) / grain;
}
//////////////////////////////////////////////////////////////////////////////
/////////////////////// add subtract multiply divide /////////////////////////
//////////////////////////////////////////////////////////////////////////////
template<typename T>
void arithmetic_run(const oclMat &src1, const oclMat &src2, oclMat &dst, std::string kernelName, const char **kernelString, void *_scalar)
{
    if(src1.clCxt -> impl -> double_support == 0 && src1.type() == CV_64F)
    {
        CV_Error(CV_GpuNotSupported, "Selected device don't support double\r\n");
        return;
    }

    dst.create(src1.size(), src1.type());
    CV_Assert(src1.cols == src2.cols && src2.cols == dst.cols &&
              src1.rows == src2.rows && src2.rows == dst.rows);

    CV_Assert(src1.type() == src2.type() && src1.type() == dst.type());
    CV_Assert(src1.depth() != CV_8S);

    Context  *clCxt = src1.clCxt;
    int channels = dst.oclchannels();
    int depth = dst.depth();

    int vector_lengths[4][7] = {{4, 0, 4, 4, 1, 1, 1},
        {4, 0, 4, 4, 1, 1, 1},
        {4, 0, 4, 4, 1, 1, 1},
        {4, 0, 4, 4, 1, 1, 1}
    };

    size_t vector_length = vector_lengths[channels - 1][depth];
    int offset_cols = (dst.offset / dst.elemSize1()) & (vector_length - 1);
    int cols = divUp(dst.cols * channels + offset_cols, vector_length);

    size_t localThreads[3]  = { 64, 4, 1 };
    size_t globalThreads[3] = { divUp(cols, localThreads[0]) *localThreads[0],
                                divUp(dst.rows, localThreads[1]) *localThreads[1],
                                1
                              };

    int dst_step1 = dst.cols * dst.elemSize();
    std::vector<std::pair<size_t , const void *> > args;
    args.push_back( std::make_pair( sizeof(cl_mem), (void *)&src1.data ));
    args.push_back( std::make_pair( sizeof(cl_int), (void *)&src1.step ));
    args.push_back( std::make_pair( sizeof(cl_int), (void *)&src1.offset ));
    args.push_back( std::make_pair( sizeof(cl_mem), (void *)&src2.data ));
    args.push_back( std::make_pair( sizeof(cl_int), (void *)&src2.step ));
    args.push_back( std::make_pair( sizeof(cl_int), (void *)&src2.offset ));
    args.push_back( std::make_pair( sizeof(cl_mem), (void *)&dst.data ));
    args.push_back( std::make_pair( sizeof(cl_int), (void *)&dst.step ));
    args.push_back( std::make_pair( sizeof(cl_int), (void *)&dst.offset ));
    args.push_back( std::make_pair( sizeof(cl_int), (void *)&src1.rows ));
    args.push_back( std::make_pair( sizeof(cl_int), (void *)&cols ));
    args.push_back( std::make_pair( sizeof(cl_int), (void *)&dst_step1 ));
    T scalar;
    if(_scalar != NULL)
    {
        double scalar1 = *((double *)_scalar);
        scalar = (T)scalar1;
        args.push_back( std::make_pair( sizeof(T), (void *)&scalar ));
    }

    openCLExecuteKernel(clCxt, kernelString, kernelName, globalThreads, localThreads, args, -1, depth);
}
static void arithmetic_run(const oclMat &src1, const oclMat &src2, oclMat &dst, std::string kernelName, const char **kernelString)
{
    arithmetic_run<char>(src1, src2, dst, kernelName, kernelString, (void *)NULL);
}
static void arithmetic_run(const oclMat &src1, const oclMat &src2, oclMat &dst, const oclMat &mask, std::string kernelName, const char **kernelString)
{
    if(src1.clCxt -> impl -> double_support == 0 && src1.type() == CV_64F)
    {
        CV_Error(CV_GpuNotSupported, "Selected device don't support double\r\n");
        return;
    }

    dst.create(src1.size(), src1.type());
    CV_Assert(src1.cols == src2.cols && src2.cols == dst.cols &&
              src1.rows == src2.rows && src2.rows == dst.rows &&
              src1.rows == mask.rows && src1.cols == mask.cols);

    CV_Assert(src1.type() == src2.type() && src1.type() == dst.type());
    CV_Assert(src1.depth() != CV_8S);
    CV_Assert(mask.type() == CV_8U);

    Context  *clCxt = src1.clCxt;
    int channels = dst.oclchannels();
    int depth = dst.depth();

    int vector_lengths[4][7] = {{4, 4, 2, 2, 1, 1, 1},
        {2, 2, 1, 1, 1, 1, 1},
        {4, 4, 2, 2 , 1, 1, 1},
        {1, 1, 1, 1, 1, 1, 1}
    };

    size_t vector_length = vector_lengths[channels - 1][depth];
    int offset_cols = ((dst.offset % dst.step) / dst.elemSize()) & (vector_length - 1);
    int cols = divUp(dst.cols + offset_cols, vector_length);

    size_t localThreads[3]  = { 64, 4, 1 };
    size_t globalThreads[3] = { divUp(cols, localThreads[0]) *localThreads[0],
                                divUp(dst.rows, localThreads[1]) *localThreads[1],
                                1
                              };

    int dst_step1 = dst.cols * dst.elemSize();
    std::vector<std::pair<size_t , const void *> > args;
    args.push_back( std::make_pair( sizeof(cl_mem), (void *)&src1.data ));
    args.push_back( std::make_pair( sizeof(cl_int), (void *)&src1.step ));
    args.push_back( std::make_pair( sizeof(cl_int), (void *)&src1.offset ));
    args.push_back( std::make_pair( sizeof(cl_mem), (void *)&src2.data ));
    args.push_back( std::make_pair( sizeof(cl_int), (void *)&src2.step ));
    args.push_back( std::make_pair( sizeof(cl_int), (void *)&src2.offset ));
    args.push_back( std::make_pair( sizeof(cl_mem), (void *)&mask.data ));
    args.push_back( std::make_pair( sizeof(cl_int), (void *)&mask.step ));
    args.push_back( std::make_pair( sizeof(cl_int), (void *)&mask.offset ));
    args.push_back( std::make_pair( sizeof(cl_mem), (void *)&dst.data ));
    args.push_back( std::make_pair( sizeof(cl_int), (void *)&dst.step ));
    args.push_back( std::make_pair( sizeof(cl_int), (void *)&dst.offset ));
    args.push_back( std::make_pair( sizeof(cl_int), (void *)&src1.rows ));
    args.push_back( std::make_pair( sizeof(cl_int), (void *)&cols ));
    args.push_back( std::make_pair( sizeof(cl_int), (void *)&dst_step1 ));

    openCLExecuteKernel(clCxt, kernelString, kernelName, globalThreads, localThreads, args, channels, depth);
}
void cv::ocl::add(const oclMat &src1, const oclMat &src2, oclMat &dst)
{
    arithmetic_run(src1, src2, dst, "arithm_add", &arithm_add);
}
void cv::ocl::add(const oclMat &src1, const oclMat &src2, oclMat &dst, const oclMat &mask)
{
    arithmetic_run(src1, src2, dst, mask, "arithm_add_with_mask", &arithm_add);
}

void cv::ocl::subtract(const oclMat &src1, const oclMat &src2, oclMat &dst)
{
    arithmetic_run(src1, src2, dst, "arithm_sub", &arithm_sub);
}
void cv::ocl::subtract(const oclMat &src1, const oclMat &src2, oclMat &dst, const oclMat &mask)
{
    arithmetic_run(src1, src2, dst, mask, "arithm_sub_with_mask", &arithm_sub);
}
typedef void (*MulDivFunc)(const oclMat &src1, const oclMat &src2, oclMat &dst, std::string kernelName,
                           const char **kernelString, void *scalar);

void cv::ocl::multiply(const oclMat &src1, const oclMat &src2, oclMat &dst, double scalar)
{
    if((src1.clCxt -> impl -> double_support != 0) && (src1.depth() == CV_64F))
        arithmetic_run<double>(src1, src2, dst, "arithm_mul", &arithm_mul, (void *)(&scalar));
    else
        arithmetic_run<float>(src1, src2, dst, "arithm_mul", &arithm_mul, (void *)(&scalar));
}
void cv::ocl::divide(const oclMat &src1, const oclMat &src2, oclMat &dst, double scalar)
{

    if(src1.clCxt -> impl -> double_support != 0)
        arithmetic_run<double>(src1, src2, dst, "arithm_div", &arithm_div, (void *)(&scalar));
    else
        arithmetic_run<float>(src1, src2, dst, "arithm_div", &arithm_div, (void *)(&scalar));

}
template <typename WT , typename CL_WT>
void arithmetic_scalar_run(const oclMat &src1, const Scalar &src2, oclMat &dst, const oclMat &mask, std::string kernelName, const char **kernelString, int isMatSubScalar)
{
    if(src1.clCxt -> impl -> double_support == 0 && src1.type() == CV_64F)
    {
        CV_Error(CV_GpuNotSupported, "Selected device don't support double\r\n");
        return;
    }

    dst.create(src1.size(), src1.type());

    CV_Assert(src1.cols == dst.cols && src1.rows == dst.rows &&
              src1.type() == dst.type());

    //CV_Assert(src1.depth() != CV_8S);

    if(mask.data)
    {
        CV_Assert(mask.type() == CV_8U && src1.rows == mask.rows && src1.cols == mask.cols);
    }

    Context  *clCxt = src1.clCxt;
    int channels = dst.oclchannels();
    int depth = dst.depth();

    WT s[4] = { saturate_cast<WT>(src2.val[0]), saturate_cast<WT>(src2.val[1]),
                saturate_cast<WT>(src2.val[2]), saturate_cast<WT>(src2.val[3])
              };

    int vector_lengths[4][7] = {{4, 0, 2, 2, 1, 1, 1},
        {2, 0, 1, 1, 1, 1, 1},
        {4, 0, 2, 2 , 1, 1, 1},
        {1, 0, 1, 1, 1, 1, 1}
    };

    size_t vector_length = vector_lengths[channels - 1][depth];
    int offset_cols = ((dst.offset % dst.step) / dst.elemSize()) & (vector_length - 1);
    int cols = divUp(dst.cols + offset_cols, vector_length);

    size_t localThreads[3]  = { 64, 4, 1 };
    size_t globalThreads[3] = { divUp(cols, localThreads[0]) *localThreads[0],
                                divUp(dst.rows, localThreads[1]) *localThreads[1],
                                1
                              };

    int dst_step1 = dst.cols * dst.elemSize();
    std::vector<std::pair<size_t , const void *> > args;
    args.push_back( std::make_pair( sizeof(cl_mem) , (void *)&src1.data ));
    args.push_back( std::make_pair( sizeof(cl_int) , (void *)&src1.step ));
    args.push_back( std::make_pair( sizeof(cl_int) , (void *)&src1.offset));
    args.push_back( std::make_pair( sizeof(cl_mem) , (void *)&dst.data ));
    args.push_back( std::make_pair( sizeof(cl_int) , (void *)&dst.step ));
    args.push_back( std::make_pair( sizeof(cl_int) , (void *)&dst.offset));

    if(mask.data)
    {
        args.push_back( std::make_pair( sizeof(cl_mem) , (void *)&mask.data ));
        args.push_back( std::make_pair( sizeof(cl_int) , (void *)&mask.step ));
        args.push_back( std::make_pair( sizeof(cl_int) , (void *)&mask.offset));
    }
    args.push_back( std::make_pair( sizeof(CL_WT) ,  (void *)&s ));
    args.push_back( std::make_pair( sizeof(cl_int) , (void *)&src1.rows ));
    args.push_back( std::make_pair( sizeof(cl_int) , (void *)&cols ));
    args.push_back( std::make_pair( sizeof(cl_int) , (void *)&dst_step1 ));
    if(isMatSubScalar != 0)
    {
        isMatSubScalar = isMatSubScalar > 0 ? 1 : 0;
        args.push_back( std::make_pair( sizeof(cl_int) , (void *)&isMatSubScalar));
    }

    openCLExecuteKernel(clCxt, kernelString, kernelName, globalThreads, localThreads, args, channels, depth);
}

static void arithmetic_scalar_run(const oclMat &src, oclMat &dst, std::string kernelName, const char **kernelString, double scalar)
{
    if(src.clCxt -> impl -> double_support == 0 && src.type() == CV_64F)
    {
        CV_Error(CV_GpuNotSupported, "Selected device don't support double\r\n");
        return;
    }

    dst.create(src.size(), src.type());
    CV_Assert(src.cols == dst.cols && src.rows == dst.rows);

    CV_Assert(src.type() == dst.type());
    CV_Assert(src.depth() != CV_8S);

    Context  *clCxt = src.clCxt;
    int channels = dst.oclchannels();
    int depth = dst.depth();

    int vector_lengths[4][7] = {{4, 0, 4, 4, 1, 1, 1},
        {4, 0, 4, 4, 1, 1, 1},
        {4, 0, 4, 4 , 1, 1, 1},
        {4, 0, 4, 4, 1, 1, 1}
    };

    size_t vector_length = vector_lengths[channels - 1][depth];
    int offset_cols = (dst.offset / dst.elemSize1()) & (vector_length - 1);
    int cols = divUp(dst.cols * channels + offset_cols, vector_length);

    size_t localThreads[3]  = { 64, 4, 1 };
    size_t globalThreads[3] = { divUp(cols, localThreads[0]) *localThreads[0],
                                divUp(dst.rows, localThreads[1]) *localThreads[1],
                                1
                              };

    int dst_step1 = dst.cols * dst.elemSize();
    std::vector<std::pair<size_t , const void *> > args;
    args.push_back( std::make_pair( sizeof(cl_mem), (void *)&src.data ));
    args.push_back( std::make_pair( sizeof(cl_int), (void *)&src.step ));
    args.push_back( std::make_pair( sizeof(cl_int), (void *)&src.offset ));
    args.push_back( std::make_pair( sizeof(cl_mem), (void *)&dst.data ));
    args.push_back( std::make_pair( sizeof(cl_int), (void *)&dst.step ));
    args.push_back( std::make_pair( sizeof(cl_int), (void *)&dst.offset ));
    args.push_back( std::make_pair( sizeof(cl_int), (void *)&src.rows ));
    args.push_back( std::make_pair( sizeof(cl_int), (void *)&cols ));
    args.push_back( std::make_pair( sizeof(cl_int), (void *)&dst_step1 ));

    if(src.clCxt -> impl -> double_support != 0)
        args.push_back( std::make_pair( sizeof(cl_double), (void *)&scalar ));
    else
    {
        float f_scalar = (float)scalar;
        args.push_back( std::make_pair( sizeof(cl_float), (void *)&f_scalar));
    }

    openCLExecuteKernel(clCxt, kernelString, kernelName, globalThreads, localThreads, args, -1, depth);
}

typedef void (*ArithmeticFuncS)(const oclMat &src1, const Scalar &src2, oclMat &dst, const oclMat &mask, std::string kernelName, const char **kernelString, int isMatSubScalar);


static void arithmetic_scalar(const oclMat &src1, const Scalar &src2, oclMat &dst, const oclMat &mask, std::string kernelName, const char **kernelString, int isMatSubScalar)
{
    static ArithmeticFuncS tab[8] =
    {
        arithmetic_scalar_run<int, cl_int4>,
        arithmetic_scalar_run<int, cl_int4>,
        arithmetic_scalar_run<int, cl_int4>,
        arithmetic_scalar_run<int, cl_int4>,
        arithmetic_scalar_run<int, cl_int4>,
        arithmetic_scalar_run<float, cl_float4>,
        arithmetic_scalar_run<double, cl_double4>,
        0
    };
    ArithmeticFuncS func = tab[src1.depth()];
    if(func == 0)
        cv::ocl::error("Unsupported arithmetic operation", __FILE__, __LINE__);
    func(src1, src2, dst, mask, kernelName, kernelString, isMatSubScalar);
}
static void arithmetic_scalar(const oclMat &src1, const Scalar &src2, oclMat &dst, const oclMat &mask, std::string kernelName, const char **kernelString)
{
    arithmetic_scalar(src1, src2, dst, mask, kernelName, kernelString, 0);
}

void cv::ocl::add(const oclMat &src1, const Scalar &src2, oclMat &dst, const oclMat &mask)
{
    std::string kernelName = mask.data ? "arithm_s_add_with_mask" : "arithm_s_add";
    const char **kernelString = mask.data ? &arithm_add_scalar_mask : &arithm_add_scalar;

    arithmetic_scalar( src1, src2, dst, mask, kernelName, kernelString);
}

void cv::ocl::subtract(const oclMat &src1, const Scalar &src2, oclMat &dst, const oclMat &mask)
{
    std::string kernelName = mask.data ? "arithm_s_sub_with_mask" : "arithm_s_sub";
    const char **kernelString = mask.data ? &arithm_sub_scalar_mask : &arithm_sub_scalar;
    arithmetic_scalar( src1, src2, dst, mask, kernelName, kernelString, 1);
}
void cv::ocl::subtract(const Scalar &src2, const oclMat &src1, oclMat &dst, const oclMat &mask)
{
    std::string kernelName = mask.data ? "arithm_s_sub_with_mask" : "arithm_s_sub";
    const char **kernelString = mask.data ? &arithm_sub_scalar_mask : &arithm_sub_scalar;
    arithmetic_scalar( src1, src2, dst, mask, kernelName, kernelString, -1);
}
void cv::ocl::divide(double scalar, const oclMat &src,  oclMat &dst)
{
    if(src.clCxt -> impl -> double_support == 0)
    {
        CV_Error(CV_GpuNotSupported, "Selected device don't support double\r\n");
        return;
    }

    std::string kernelName =  "arithm_s_div";
    arithmetic_scalar_run(src, dst, kernelName, &arithm_div, scalar);
}
//////////////////////////////////////////////////////////////////////////////
/////////////////////////////////  Absdiff ///////////////////////////////////
//////////////////////////////////////////////////////////////////////////////
void cv::ocl::absdiff(const oclMat &src1, const oclMat &src2, oclMat &dst)
{
    arithmetic_run(src1, src2, dst, "arithm_absdiff", &arithm_absdiff);
}
void cv::ocl::absdiff(const oclMat &src1, const Scalar &src2, oclMat &dst)
{
    std::string kernelName = "arithm_s_absdiff";
    oclMat mask;
    arithmetic_scalar( src1, src2, dst, mask, kernelName, &arithm_absdiff);
}
//////////////////////////////////////////////////////////////////////////////
/////////////////////////////////  compare ///////////////////////////////////
//////////////////////////////////////////////////////////////////////////////
static void compare_run(const oclMat &src1, const oclMat &src2, oclMat &dst, std::string kernelName, const char **kernelString)
{
    dst.create(src1.size(), CV_8UC1);
    CV_Assert(src1.oclchannels() == 1);
    CV_Assert(src1.type() == src2.type());
    Context  *clCxt = src1.clCxt;
    int depth = src1.depth();
    int vector_lengths[7] = {4, 0, 4, 4, 4, 4, 4};
    size_t vector_length = vector_lengths[depth];
    int offset_cols = (dst.offset / dst.elemSize1()) & (vector_length - 1);
    int cols = divUp(dst.cols  + offset_cols, vector_length);
    size_t localThreads[3]  = { 64, 4, 1 };
    size_t globalThreads[3] = { divUp(cols, localThreads[0]) *localThreads[0],
                                divUp(dst.rows, localThreads[1]) *localThreads[1],
                                1
                              };
    int dst_step1 = dst.cols * dst.elemSize();
    std::vector<std::pair<size_t , const void *> > args;
    args.push_back( std::make_pair( sizeof(cl_mem), (void *)&src1.data ));
    args.push_back( std::make_pair( sizeof(cl_int), (void *)&src1.step ));
    args.push_back( std::make_pair( sizeof(cl_int), (void *)&src1.offset ));
    args.push_back( std::make_pair( sizeof(cl_mem), (void *)&src2.data ));
    args.push_back( std::make_pair( sizeof(cl_int), (void *)&src2.step ));
    args.push_back( std::make_pair( sizeof(cl_int), (void *)&src2.offset ));
    args.push_back( std::make_pair( sizeof(cl_mem), (void *)&dst.data ));
    args.push_back( std::make_pair( sizeof(cl_int), (void *)&dst.step ));
    args.push_back( std::make_pair( sizeof(cl_int), (void *)&dst.offset ));
    args.push_back( std::make_pair( sizeof(cl_int), (void *)&src1.rows ));
    args.push_back( std::make_pair( sizeof(cl_int), (void *)&cols ));
    args.push_back( std::make_pair( sizeof(cl_int), (void *)&dst_step1 ));
    openCLExecuteKernel(clCxt, kernelString, kernelName, globalThreads, localThreads, args, -1, depth);
}

void cv::ocl::compare(const oclMat &src1, const oclMat &src2, oclMat &dst , int cmpOp)
{
    if(src1.clCxt -> impl -> double_support == 0 && src1.type() == CV_64F)
    {
        std::cout << "Selected device do not support double" << std::endl;
        return;
    }
    std::string kernelName;
    const char **kernelString = NULL;
    switch( cmpOp )
    {
    case CMP_EQ:
        kernelName = "arithm_compare_eq";
        kernelString = &arithm_compare_eq;
        break;
    case CMP_GT:
        kernelName = "arithm_compare_gt";
        kernelString = &arithm_compare_eq;
        break;
    case CMP_GE:
        kernelName = "arithm_compare_ge";
        kernelString = &arithm_compare_eq;
        break;
    case CMP_NE:
        kernelName = "arithm_compare_ne";
        kernelString = &arithm_compare_ne;
        break;
    case CMP_LT:
        kernelName = "arithm_compare_lt";
        kernelString = &arithm_compare_ne;
        break;
    case CMP_LE:
        kernelName = "arithm_compare_le";
        kernelString = &arithm_compare_ne;
        break;
    default:
        CV_Error(CV_StsBadArg, "Unknown comparison method");
    }
    compare_run(src1, src2, dst, kernelName, kernelString);
}

//////////////////////////////////////////////////////////////////////////////
////////////////////////////////// sum  //////////////////////////////////////
//////////////////////////////////////////////////////////////////////////////

//type = 0 sum,type = 1 absSum,type = 2 sqrSum
static void arithmetic_sum_buffer_run(const oclMat &src, cl_mem &dst, int vlen , int groupnum, int type = 0)
{
    std::vector<std::pair<size_t , const void *> > args;
    int all_cols = src.step / (vlen * src.elemSize1());
    int pre_cols = (src.offset % src.step) / (vlen * src.elemSize1());
    int sec_cols = all_cols - (src.offset % src.step + src.cols * src.elemSize() - 1) / (vlen * src.elemSize1()) - 1;
    int invalid_cols = pre_cols + sec_cols;
    int cols = all_cols - invalid_cols , elemnum = cols * src.rows;;
    int offset = src.offset / (vlen * src.elemSize1());
    int repeat_s = src.offset / src.elemSize1() - offset * vlen;
    int repeat_e = (offset + cols) * vlen - src.offset / src.elemSize1() - src.cols * src.oclchannels();
    char build_options[512];
    CV_Assert(type == 0 || type == 1 || type == 2);
    sprintf(build_options, "-D DEPTH_%d -D REPEAT_S%d -D REPEAT_E%d -D FUNC_TYPE_%d", src.depth(), repeat_s, repeat_e, type);
    args.push_back( std::make_pair( sizeof(cl_int) , (void *)&cols ));
    args.push_back( std::make_pair( sizeof(cl_int) , (void *)&invalid_cols ));
    args.push_back( std::make_pair( sizeof(cl_int) , (void *)&offset));
    args.push_back( std::make_pair( sizeof(cl_int) , (void *)&elemnum));
    args.push_back( std::make_pair( sizeof(cl_int) , (void *)&groupnum));
    args.push_back( std::make_pair( sizeof(cl_mem) , (void *)&src.data));
    args.push_back( std::make_pair( sizeof(cl_mem) , (void *)&dst ));
    size_t gt[3] = {groupnum * 256, 1, 1}, lt[3] = {256, 1, 1};
    if(src.oclchannels() != 3)
        openCLExecuteKernel(src.clCxt, &arithm_sum, "arithm_op_sum", gt, lt, args, -1, -1, build_options);
    else
        openCLExecuteKernel(src.clCxt, &arithm_sum_3, "arithm_op_sum_3", gt, lt, args, -1, -1, build_options);
}

template <typename T>
Scalar arithmetic_sum(const oclMat &src, int type = 0)
{
    size_t groupnum = src.clCxt->impl->maxComputeUnits;
    CV_Assert(groupnum != 0);
    int vlen = src.oclchannels() == 3 ? 12 : 8, dbsize = groupnum * vlen;
    Context *clCxt = src.clCxt;
    T *p = new T[dbsize];
    cl_mem dstBuffer = openCLCreateBuffer(clCxt, CL_MEM_WRITE_ONLY, dbsize * sizeof(T));
    Scalar s;
    s.val[0] = 0.0;
    s.val[1] = 0.0;
    s.val[2] = 0.0;
    s.val[3] = 0.0;
    arithmetic_sum_buffer_run(src, dstBuffer, vlen, groupnum, type);

    memset(p, 0, dbsize * sizeof(T));
    openCLReadBuffer(clCxt, dstBuffer, (void *)p, dbsize * sizeof(T));
    for(int i = 0; i < dbsize;)
    {
        for(int j = 0; j < src.oclchannels(); j++, i++)
            s.val[j] += p[i];
    }
    delete[] p;
    openCLFree(dstBuffer);
    return s;
}

typedef Scalar (*sumFunc)(const oclMat &src, int type);
Scalar cv::ocl::sum(const oclMat &src)
{
    if(src.clCxt->impl->double_support == 0 && src.depth() == CV_64F)
    {
        CV_Error(CV_GpuNotSupported, "select device don't support double");
    }
    static sumFunc functab[2] =
    {
        arithmetic_sum<float>,
        arithmetic_sum<double>
    };

    sumFunc func;
    func = functab[src.clCxt->impl->double_support];
    return func(src, 0);
}

Scalar cv::ocl::absSum(const oclMat &src)
{
    if(src.clCxt->impl->double_support == 0 && src.depth() == CV_64F)
    {
        CV_Error(CV_GpuNotSupported, "select device don't support double");
    }
    static sumFunc functab[2] =
    {
        arithmetic_sum<float>,
        arithmetic_sum<double>
    };

    sumFunc func;
    func = functab[src.clCxt->impl->double_support];
    return func(src, 1);
}

Scalar cv::ocl::sqrSum(const oclMat &src)
{
    if(src.clCxt->impl->double_support == 0 && src.depth() == CV_64F)
    {
        CV_Error(CV_GpuNotSupported, "select device don't support double");
    }
    static sumFunc functab[2] =
    {
        arithmetic_sum<float>,
        arithmetic_sum<double>
    };

    sumFunc func;
    func = functab[src.clCxt->impl->double_support];
    return func(src, 2);
}
//////////////////////////////////////////////////////////////////////////////
//////////////////////////////// meanStdDev //////////////////////////////////
//////////////////////////////////////////////////////////////////////////////
void cv::ocl::meanStdDev(const oclMat &src, Scalar &mean, Scalar &stddev)
{
    CV_Assert(src.depth() <= CV_32S);
    cv::Size sz(1, 1);
    int channels = src.oclchannels();
    Mat m1(sz, CV_MAKETYPE(CV_32S, channels), cv::Scalar::all(0)),
        m2(sz, CV_MAKETYPE(CV_32S, channels), cv::Scalar::all(0));
    oclMat dst1(m1), dst2(m2);
    //arithmetic_sum_run(src, dst1,"arithm_op_sum");
    //arithmetic_sum_run(src, dst2,"arithm_op_squares_sum");
    m1 = (Mat)dst1;
    m2 = (Mat)dst2;
    int i = 0, *p = (int *)m1.data, *q = (int *)m2.data;
    for(; i < channels; i++)
    {
        mean.val[i] = (double)p[i] / (src.cols * src.rows);
        stddev.val[i] = std::sqrt(std::max((double) q[i] / (src.cols * src.rows) - mean.val[i] * mean.val[i] , 0.));
    }
}

//////////////////////////////////////////////////////////////////////////////
//////////////////////////////////// minMax  /////////////////////////////////
//////////////////////////////////////////////////////////////////////////////
static void arithmetic_minMax_run(const oclMat &src, const oclMat &mask, cl_mem &dst, int vlen , int groupnum, std::string kernelName)
{
    std::vector<std::pair<size_t , const void *> > args;
    int all_cols = src.step / (vlen * src.elemSize1());
    int pre_cols = (src.offset % src.step) / (vlen * src.elemSize1());
    int sec_cols = all_cols - (src.offset % src.step + src.cols * src.elemSize() - 1) / (vlen * src.elemSize1()) - 1;
    int invalid_cols = pre_cols + sec_cols;
    int cols = all_cols - invalid_cols , elemnum = cols * src.rows;;
    int offset = src.offset / (vlen * src.elemSize1());
    int repeat_s = src.offset / src.elemSize1() - offset * vlen;
    int repeat_e = (offset + cols) * vlen - src.offset / src.elemSize1() - src.cols * src.oclchannels();
    char build_options[50];
    sprintf(build_options, "-D DEPTH_%d -D REPEAT_S%d -D REPEAT_E%d", src.depth(), repeat_s, repeat_e);
    args.push_back( std::make_pair( sizeof(cl_int) , (void *)&cols ));
    args.push_back( std::make_pair( sizeof(cl_int) , (void *)&invalid_cols ));
    args.push_back( std::make_pair( sizeof(cl_int) , (void *)&offset));
    args.push_back( std::make_pair( sizeof(cl_int) , (void *)&elemnum));
    args.push_back( std::make_pair( sizeof(cl_int) , (void *)&groupnum));
    args.push_back( std::make_pair( sizeof(cl_mem) , (void *)&src.data));
    if(!mask.empty())
    {
        int mall_cols = mask.step / (vlen * mask.elemSize1());
        int mpre_cols = (mask.offset % mask.step) / (vlen * mask.elemSize1());
        int msec_cols = mall_cols - (mask.offset % mask.step + mask.cols * mask.elemSize() - 1) / (vlen * mask.elemSize1()) - 1;
        int minvalid_cols = mpre_cols + msec_cols;
        int moffset = mask.offset / (vlen * mask.elemSize1());

        args.push_back( std::make_pair( sizeof(cl_int) , (void *)&minvalid_cols ));
        args.push_back( std::make_pair( sizeof(cl_int) , (void *)&moffset ));
        args.push_back( std::make_pair( sizeof(cl_mem) , (void *)&mask.data ));
    }
    args.push_back( std::make_pair( sizeof(cl_mem) , (void *)&dst ));
    size_t gt[3] = {groupnum * 256, 1, 1}, lt[3] = {256, 1, 1};
    openCLExecuteKernel(src.clCxt, &arithm_minMax, kernelName, gt, lt, args, -1, -1, build_options);
}


static void arithmetic_minMax_mask_run(const oclMat &src, const oclMat &mask, cl_mem &dst, int vlen, int groupnum, std::string kernelName)
{
    std::vector<std::pair<size_t , const void *> > args;
    size_t gt[3] = {groupnum * 256, 1, 1}, lt[3] = {256, 1, 1};
    char build_options[50];
    if(src.oclchannels() == 1)
    {
        int cols = (src.cols - 1) / vlen + 1;
        int invalid_cols = src.step / (vlen * src.elemSize1()) - cols;
        int offset = src.offset / src.elemSize1();
        int repeat_me = vlen - (mask.cols % vlen == 0 ? vlen : mask.cols % vlen);
        int minvalid_cols = mask.step / (vlen * mask.elemSize1()) - cols;
        int moffset = mask.offset / mask.elemSize1();
        int elemnum = cols * src.rows;
        sprintf(build_options, "-D DEPTH_%d -D REPEAT_E%d", src.depth(), repeat_me);
        args.push_back( std::make_pair( sizeof(cl_int) , (void *)&cols ));
        args.push_back( std::make_pair( sizeof(cl_int) , (void *)&invalid_cols ));
        args.push_back( std::make_pair( sizeof(cl_int) , (void *)&offset));
        args.push_back( std::make_pair( sizeof(cl_int) , (void *)&elemnum));
        args.push_back( std::make_pair( sizeof(cl_int) , (void *)&groupnum));
        args.push_back( std::make_pair( sizeof(cl_mem) , (void *)&src.data));
        args.push_back( std::make_pair( sizeof(cl_int) , (void *)&minvalid_cols ));
        args.push_back( std::make_pair( sizeof(cl_int) , (void *)&moffset ));
        args.push_back( std::make_pair( sizeof(cl_mem) , (void *)&mask.data ));
        args.push_back( std::make_pair( sizeof(cl_mem) , (void *)&dst ));
        //        printf("elemnum:%d,cols:%d,invalid_cols:%d,offset:%d,minvalid_cols:%d,moffset:%d,repeat_e:%d\r\n",
        //               elemnum,cols,invalid_cols,offset,minvalid_cols,moffset,repeat_me);
        openCLExecuteKernel(src.clCxt, &arithm_minMax_mask, kernelName, gt, lt, args, -1, -1, build_options);
    }
}

template <typename T> void arithmetic_minMax(const oclMat &src, double *minVal, double *maxVal, const oclMat &mask)
{
    size_t groupnum = src.clCxt->impl->maxComputeUnits;
    CV_Assert(groupnum != 0);
    groupnum = groupnum * 2;
    int vlen = 8;
    int dbsize = groupnum * 2 * vlen * sizeof(T) ;
    Context *clCxt = src.clCxt;
    cl_mem dstBuffer = openCLCreateBuffer(clCxt, CL_MEM_WRITE_ONLY, dbsize);
    *minVal = std::numeric_limits<double>::max() , *maxVal = -std::numeric_limits<double>::max();
    if (mask.empty())
    {
        arithmetic_minMax_run(src, mask, dstBuffer, vlen, groupnum, "arithm_op_minMax");
    }
    else
    {
        arithmetic_minMax_mask_run(src, mask, dstBuffer, vlen, groupnum, "arithm_op_minMax_mask");
    }
    T *p = new T[groupnum * vlen * 2];
    memset(p, 0, dbsize);
    openCLReadBuffer(clCxt, dstBuffer, (void *)p, dbsize);
    if(minVal != NULL){
        for(int i = 0; i < vlen * (int)groupnum; i++)
        {
            *minVal = *minVal < p[i] ? *minVal : p[i];
        }
    }
    if(maxVal != NULL){
        for(int i = vlen * (int)groupnum; i < 2 * vlen * (int)groupnum; i++)
        {
            *maxVal = *maxVal > p[i] ? *maxVal : p[i];
        }
    }
    delete[] p;
    openCLFree(dstBuffer);
}

typedef void (*minMaxFunc)(const oclMat &src, double *minVal, double *maxVal, const oclMat &mask);
void cv::ocl::minMax(const oclMat &src, double *minVal, double *maxVal, const oclMat &mask)
{
    CV_Assert(src.oclchannels() == 1);
    if(src.clCxt->impl->double_support == 0 && src.depth() == CV_64F)
    {
        CV_Error(CV_GpuNotSupported, "select device don't support double");
    }
    static minMaxFunc functab[8] =
    {
        arithmetic_minMax<uchar>,
        arithmetic_minMax<char>,
        arithmetic_minMax<ushort>,
        arithmetic_minMax<short>,
        arithmetic_minMax<int>,
        arithmetic_minMax<float>,
        arithmetic_minMax<double>,
        0
    };
    minMaxFunc func;
    func = functab[src.depth()];
    func(src, minVal, maxVal, mask);
}

//////////////////////////////////////////////////////////////////////////////
/////////////////////////////////// norm /////////////////////////////////////
//////////////////////////////////////////////////////////////////////////////
double cv::ocl::norm(const oclMat &src1, int normType)
{
    return norm(src1, oclMat(src1.size(), src1.type(), Scalar::all(0)), normType);
}

double cv::ocl::norm(const oclMat &src1, const oclMat &src2, int normType)
{
    bool isRelative = (normType & NORM_RELATIVE) != 0;
    normType &= 7;
    CV_Assert(src1.depth() <= CV_32S && src1.type() == src2.type() && ( normType == NORM_INF || normType == NORM_L1 || normType == NORM_L2));
    int channels = src1.oclchannels(), i = 0, *p;
    double r = 0;
    oclMat gm1(src1.size(), src1.type());
    int min_int = (normType == NORM_INF ? CL_INT_MIN : 0);
    Mat m(1, 1, CV_MAKETYPE(CV_32S, channels), cv::Scalar::all(min_int));
    oclMat gm2(m), emptyMat;
    switch(normType)
    {
    case NORM_INF:
        //  arithmetic_run(src1, src2, gm1, "arithm_op_absdiff");
        //arithmetic_minMax_run(gm1,emptyMat, gm2,"arithm_op_max");
        m = (gm2);
        p = (int *)m.data;
        r = -std::numeric_limits<double>::max();
        for(i = 0; i < channels; i++)
        {
            r = std::max(r, (double)p[i]);
        }
        break;
    case NORM_L1:
        //arithmetic_run(src1, src2, gm1, "arithm_op_absdiff");
        //arithmetic_sum_run(gm1, gm2,"arithm_op_sum");
        m = (gm2);
        p = (int *)m.data;
        for(i = 0; i < channels; i++)
        {
            r = r + (double)p[i];
        }
        break;
    case NORM_L2:
        //arithmetic_run(src1, src2, gm1, "arithm_op_absdiff");
        //arithmetic_sum_run(gm1, gm2,"arithm_op_squares_sum");
        m = (gm2);
        p = (int *)m.data;
        for(i = 0; i < channels; i++)
        {
            r = r + (double)p[i];
        }
        r = std::sqrt(r);
        break;
    }
    if(isRelative)
        r = r / norm(src2, normType);
    return r;
}

//////////////////////////////////////////////////////////////////////////////
////////////////////////////////// flip //////////////////////////////////////
//////////////////////////////////////////////////////////////////////////////
static void arithmetic_flip_rows_run(const oclMat &src, oclMat &dst, std::string kernelName)
{
    if(src.clCxt -> impl -> double_support == 0 && src.type() == CV_64F)
    {
        CV_Error(CV_GpuNotSupported, "Selected device don't support double\r\n");
        return;
    }

    CV_Assert(src.cols == dst.cols && src.rows == dst.rows);

    CV_Assert(src.type() == dst.type());

    Context  *clCxt = src.clCxt;
    int channels = dst.oclchannels();
    int depth = dst.depth();

    int vector_lengths[4][7] = {{4, 4, 4, 4, 1, 1, 1},
        {4, 4, 4, 4, 1, 1, 1},
        {4, 4, 4, 4, 1, 1, 1},
        {4, 4, 4, 4, 1, 1, 1}
    };

    size_t vector_length = vector_lengths[channels - 1][depth];
    int offset_cols = ((dst.offset % dst.step) / dst.elemSize1()) & (vector_length - 1);

    int cols = divUp(dst.cols * channels + offset_cols, vector_length);
    int rows = divUp(dst.rows, 2);

    size_t localThreads[3]  = { 64, 4, 1 };
    size_t globalThreads[3] = { divUp(cols, localThreads[0]) *localThreads[0],
                                divUp(rows, localThreads[1]) *localThreads[1],
                                1
                              };

    int dst_step1 = dst.cols * dst.elemSize();
    std::vector<std::pair<size_t , const void *> > args;
    args.push_back( std::make_pair( sizeof(cl_mem), (void *)&src.data ));
    args.push_back( std::make_pair( sizeof(cl_int), (void *)&src.step ));
    args.push_back( std::make_pair( sizeof(cl_int), (void *)&src.offset ));
    args.push_back( std::make_pair( sizeof(cl_mem), (void *)&dst.data ));
    args.push_back( std::make_pair( sizeof(cl_int), (void *)&dst.step ));
    args.push_back( std::make_pair( sizeof(cl_int), (void *)&dst.offset ));
    args.push_back( std::make_pair( sizeof(cl_int), (void *)&dst.rows ));
    args.push_back( std::make_pair( sizeof(cl_int), (void *)&cols ));
    args.push_back( std::make_pair( sizeof(cl_int), (void *)&rows ));
    args.push_back( std::make_pair( sizeof(cl_int), (void *)&dst_step1 ));

    openCLExecuteKernel(clCxt, &arithm_flip, kernelName, globalThreads, localThreads, args, -1, depth);
}
static void arithmetic_flip_cols_run(const oclMat &src, oclMat &dst, std::string kernelName, bool isVertical)
{
    if(src.clCxt -> impl -> double_support == 0 && src.type() == CV_64F)
    {
        CV_Error(CV_GpuNotSupported, "Selected device don't support double\r\n");
        return;
    }

    CV_Assert(src.cols == dst.cols && src.rows == dst.rows);
    CV_Assert(src.type() == dst.type());

    Context  *clCxt = src.clCxt;
    int channels = dst.oclchannels();
    int depth = dst.depth();

    int vector_lengths[4][7] = {{1, 1, 1, 1, 1, 1, 1},
        {1, 1, 1, 1, 1, 1, 1},
        {1, 1, 1, 1, 1, 1, 1},
        {1, 1, 1, 1, 1, 1, 1}
    };

    size_t vector_length = vector_lengths[channels - 1][depth];
    int offset_cols = ((dst.offset % dst.step) / dst.elemSize()) & (vector_length - 1);
    int cols = divUp(dst.cols + offset_cols, vector_length);
    cols = isVertical ? cols : divUp(cols, 2);
    int rows = isVertical ?  divUp(dst.rows, 2) : dst.rows;

    size_t localThreads[3]  = { 64, 4, 1 };
    size_t globalThreads[3] = { divUp(cols, localThreads[0]) *localThreads[0],
                                divUp(rows, localThreads[1]) *localThreads[1],
                                1
                              };

    int dst_step1 = dst.cols * dst.elemSize();
    std::vector<std::pair<size_t , const void *> > args;
    args.push_back( std::make_pair( sizeof(cl_mem), (void *)&src.data ));
    args.push_back( std::make_pair( sizeof(cl_int), (void *)&src.step ));
    args.push_back( std::make_pair( sizeof(cl_int), (void *)&src.offset ));
    args.push_back( std::make_pair( sizeof(cl_mem), (void *)&dst.data ));
    args.push_back( std::make_pair( sizeof(cl_int), (void *)&dst.step ));
    args.push_back( std::make_pair( sizeof(cl_int), (void *)&dst.offset ));
    args.push_back( std::make_pair( sizeof(cl_int), (void *)&dst.rows ));
    args.push_back( std::make_pair( sizeof(cl_int), (void *)&dst.cols ));

    if(isVertical)
        args.push_back( std::make_pair( sizeof(cl_int), (void *)&rows ));
    else
        args.push_back( std::make_pair( sizeof(cl_int), (void *)&cols ));

    args.push_back( std::make_pair( sizeof(cl_int), (void *)&dst_step1 ));

    const char **kernelString = isVertical ? &arithm_flip_rc : &arithm_flip;

    openCLExecuteKernel(clCxt, kernelString, kernelName, globalThreads, localThreads, args, src.oclchannels(), depth);
}
void cv::ocl::flip(const oclMat &src, oclMat &dst, int flipCode)
{
    dst.create(src.size(), src.type());
    if(flipCode == 0)
    {
        arithmetic_flip_rows_run(src, dst, "arithm_flip_rows");
    }
    else if(flipCode > 0)
        arithmetic_flip_cols_run(src, dst, "arithm_flip_cols", false);
    else
        arithmetic_flip_cols_run(src, dst, "arithm_flip_rc", true);
}

//////////////////////////////////////////////////////////////////////////////
////////////////////////////////// LUT  //////////////////////////////////////
//////////////////////////////////////////////////////////////////////////////
static void arithmetic_lut_run(const oclMat &src1, const oclMat &src2, oclMat &dst, std::string kernelName)
{
    Context *clCxt = src1.clCxt;
    int channels = src1.oclchannels();
    int rows = src1.rows;
    int cols = src1.cols;
    //int step = src1.step;
    int src_step = src1.step / src1.elemSize();
    int dst_step = dst.step / dst.elemSize();
    int whole_rows = src1.wholerows;
    int whole_cols = src1.wholecols;
    int src_offset = src1.offset / src1.elemSize();
    int dst_offset = dst.offset / dst.elemSize();
    int lut_offset = src2.offset / src2.elemSize();
    int left_col = 0, right_col = 0;
    size_t localSize[] = {16, 16, 1};
    //cl_kernel kernel = openCLGetKernelFromSource(clCxt,&arithm_LUT,kernelName);
    size_t globalSize[] = {(cols + localSize[0] - 1) / localSize[0] *localSize[0], (rows + localSize[1] - 1) / localSize[1] *localSize[1], 1};
    if(channels == 1 && cols > 6)
    {
        left_col = 4 - (dst_offset & 3);
        left_col &= 3;
        dst_offset += left_col;
        src_offset += left_col;
        cols -= left_col;
        right_col = cols & 3;
        cols -= right_col;
        globalSize[0] = (cols / 4 + localSize[0] - 1) / localSize[0] * localSize[0];
    }
    else if(channels == 1)
    {
        left_col = cols;
        right_col = 0;
        cols = 0;
        globalSize[0] = 0;
    }
    CV_Assert(clCxt == dst.clCxt);
    CV_Assert(src1.cols == dst.cols);
    CV_Assert(src1.rows == dst.rows);
    CV_Assert(src1.oclchannels() == dst.oclchannels());
    //  CV_Assert(src1.step == dst.step);
    std::vector<std::pair<size_t , const void *> > args;

    if(globalSize[0] != 0)
    {
        args.push_back( std::make_pair( sizeof(cl_mem), (void *)&dst.data ));
        args.push_back( std::make_pair( sizeof(cl_mem), (void *)&src1.data ));
        args.push_back( std::make_pair( sizeof(cl_mem), (void *)&src2.data ));
        args.push_back( std::make_pair( sizeof(cl_int), (void *)&rows ));
        args.push_back( std::make_pair( sizeof(cl_int), (void *)&cols ));
        args.push_back( std::make_pair( sizeof(cl_int), (void *)&channels ));
        args.push_back( std::make_pair( sizeof(cl_int), (void *)&whole_rows ));
        args.push_back( std::make_pair( sizeof(cl_int), (void *)&whole_cols ));
        args.push_back( std::make_pair( sizeof(cl_int), (void *)&src_offset ));
        args.push_back( std::make_pair( sizeof(cl_int), (void *)&dst_offset ));
        args.push_back( std::make_pair( sizeof(cl_int), (void *)&lut_offset ));
        args.push_back( std::make_pair( sizeof(cl_int), (void *)&src_step ));
        args.push_back( std::make_pair( sizeof(cl_int), (void *)&dst_step ));
        openCLExecuteKernel(clCxt, &arithm_LUT, kernelName, globalSize, localSize, args, src1.oclchannels(), src1.depth());
    }
    if(channels == 1 && (left_col != 0 || right_col != 0))
    {
        src_offset = src1.offset;
        dst_offset = dst.offset;
        localSize[0] = 1;
        localSize[1] = 256;
        globalSize[0] = left_col + right_col;
        globalSize[1] = (rows + localSize[1] - 1) / localSize[1] * localSize[1];
        //kernel = openCLGetKernelFromSource(clCxt,&arithm_LUT,"LUT2");
        args.clear();
        args.push_back( std::make_pair( sizeof(cl_mem), (void *)&dst.data ));
        args.push_back( std::make_pair( sizeof(cl_mem), (void *)&src1.data ));
        args.push_back( std::make_pair( sizeof(cl_mem), (void *)&src2.data ));
        args.push_back( std::make_pair( sizeof(cl_int), (void *)&rows ));
        args.push_back( std::make_pair( sizeof(cl_int), (void *)&left_col ));
        args.push_back( std::make_pair( sizeof(cl_int), (void *)&channels ));
        args.push_back( std::make_pair( sizeof(cl_int), (void *)&whole_rows ));
        args.push_back( std::make_pair( sizeof(cl_int), (void *)&cols ));
        args.push_back( std::make_pair( sizeof(cl_int), (void *)&src_offset ));
        args.push_back( std::make_pair( sizeof(cl_int), (void *)&dst_offset ));
        args.push_back( std::make_pair( sizeof(cl_int), (void *)&lut_offset ));
        args.push_back( std::make_pair( sizeof(cl_int), (void *)&src_step ));
        args.push_back( std::make_pair( sizeof(cl_int), (void *)&dst_step ));
        openCLExecuteKernel(clCxt, &arithm_LUT, "LUT2", globalSize, localSize, args, src1.oclchannels(), src1.depth());
    }
}

void cv::ocl::LUT(const oclMat &src, const oclMat &lut, oclMat &dst)
{
    int cn = src.channels();
    CV_Assert(src.depth() == CV_8U);
    CV_Assert((lut.oclchannels() == 1 || lut.oclchannels() == cn) && lut.rows == 1 && lut.cols == 256);
    dst.create(src.size(), CV_MAKETYPE(lut.depth(), cn));
    //oclMat _lut(lut);
    std::string kernelName = "LUT";
    arithmetic_lut_run(src, lut, dst, kernelName);
}

//////////////////////////////////////////////////////////////////////////////
//////////////////////////////// exp log /////////////////////////////////////
//////////////////////////////////////////////////////////////////////////////
static void arithmetic_exp_log_run(const oclMat &src, oclMat &dst, std::string kernelName, const char **kernelString)
{
    dst.create(src.size(), src.type());
    CV_Assert(src.cols == dst.cols &&
              src.rows == dst.rows );

    CV_Assert(src.type() == dst.type());
    CV_Assert( src.type() == CV_32F || src.type() == CV_64F);

    Context  *clCxt = src.clCxt;
    if(clCxt -> impl -> double_support == 0 && src.type() == CV_64F)
    {
        CV_Error(CV_GpuNotSupported, "Selected device don't support double\r\n");
        return;
    }
    //int channels = dst.oclchannels();
    int depth = dst.depth();

    size_t localThreads[3]  = { 64, 4, 1 };
    size_t globalThreads[3] = { divUp(dst.cols, localThreads[0]) *localThreads[0],
                                divUp(dst.rows, localThreads[1]) *localThreads[1],
                                1
                              };

    std::vector<std::pair<size_t , const void *> > args;
    args.push_back( std::make_pair( sizeof(cl_int), (void *)&src.rows ));
    args.push_back( std::make_pair( sizeof(cl_int), (void *)&src.cols ));
    args.push_back( std::make_pair( sizeof(cl_int), (void *)&src.step ));
    args.push_back( std::make_pair( sizeof(cl_int), (void *)&dst.step ));
    args.push_back( std::make_pair( sizeof(cl_int), (void *)&src.offset ));
    args.push_back( std::make_pair( sizeof(cl_int), (void *)&dst.offset ));
    args.push_back( std::make_pair( sizeof(cl_mem), (void *)&src.data ));
    args.push_back( std::make_pair( sizeof(cl_mem), (void *)&dst.data ));

    openCLExecuteKernel(clCxt, kernelString, kernelName, globalThreads, localThreads, args, -1, depth);
}
void cv::ocl::exp(const oclMat &src, oclMat &dst)
{
    arithmetic_exp_log_run(src, dst, "arithm_exp", &arithm_exp);
}

void cv::ocl::log(const oclMat &src, oclMat &dst)
{
    arithmetic_exp_log_run(src, dst, "arithm_log", &arithm_log);
}

//////////////////////////////////////////////////////////////////////////////
////////////////////////////// magnitude phase ///////////////////////////////
//////////////////////////////////////////////////////////////////////////////
static void arithmetic_magnitude_phase_run(const oclMat &src1, const oclMat &src2, oclMat &dst, std::string kernelName)
{
    if(src1.clCxt -> impl -> double_support == 0 && src1.type() == CV_64F)
    {
        CV_Error(CV_GpuNotSupported, "Selected device don't support double\r\n");
        return;
    }

    Context  *clCxt = src1.clCxt;
    int channels = dst.oclchannels();
    int depth = dst.depth();

    size_t vector_length = 1;
    int offset_cols = ((dst.offset % dst.step) / dst.elemSize1()) & (vector_length - 1);
    int cols = divUp(dst.cols * channels + offset_cols, vector_length);
    int rows = dst.rows;

    size_t localThreads[3]  = { 64, 4, 1 };
    size_t globalThreads[3] = { divUp(cols, localThreads[0]) *localThreads[0],
                                divUp(rows, localThreads[1]) *localThreads[1],
                                1
                              };

    std::vector<std::pair<size_t , const void *> > args;
    args.push_back( std::make_pair( sizeof(cl_mem), (void *)&src1.data ));
    args.push_back( std::make_pair( sizeof(cl_int), (void *)&src1.step ));
    args.push_back( std::make_pair( sizeof(cl_int), (void *)&src1.offset ));
    args.push_back( std::make_pair( sizeof(cl_mem), (void *)&src2.data ));
    args.push_back( std::make_pair( sizeof(cl_int), (void *)&src2.step ));
    args.push_back( std::make_pair( sizeof(cl_int), (void *)&src2.offset ));
    args.push_back( std::make_pair( sizeof(cl_mem), (void *)&dst.data ));
    args.push_back( std::make_pair( sizeof(cl_int), (void *)&dst.step ));
    args.push_back( std::make_pair( sizeof(cl_int), (void *)&dst.offset ));
    args.push_back( std::make_pair( sizeof(cl_int), (void *)&dst.rows ));
    args.push_back( std::make_pair( sizeof(cl_int), (void *)&cols ));

    openCLExecuteKernel(clCxt, &arithm_magnitude, kernelName, globalThreads, localThreads, args, -1, depth);
}

void cv::ocl::magnitude(const oclMat &src1, const oclMat &src2, oclMat &dst)
{
    CV_Assert(src1.type() == src2.type() && src1.size() == src2.size() &&
              (src1.depth() == CV_32F || src1.depth() == CV_64F));

    dst.create(src1.size(), src1.type());
    arithmetic_magnitude_phase_run(src1, src2, dst, "arithm_magnitude");
}

static void arithmetic_phase_run(const oclMat &src1, const oclMat &src2, oclMat &dst, std::string kernelName, const char **kernelString)
{
    if(src1.clCxt -> impl -> double_support == 0 && src1.type() == CV_64F)
    {
        CV_Error(CV_GpuNotSupported, "Selected device don't support double\r\n");
        return;
    }

    CV_Assert(src1.cols == src2.cols && src2.cols == dst.cols && src1.rows == src2.rows && src2.rows == dst.rows);
    CV_Assert(src1.type() == src2.type() && src1.type() == dst.type());

    Context  *clCxt = src1.clCxt;
    int channels = dst.oclchannels();
    int depth = dst.depth();

    size_t vector_length = 1;
    int offset_cols = ((dst.offset % dst.step) / dst.elemSize1()) & (vector_length - 1);
    int cols = divUp(dst.cols * channels + offset_cols, vector_length);
    int rows = dst.rows;

    size_t localThreads[3]  = { 64, 4, 1 };
    size_t globalThreads[3] = { divUp(cols, localThreads[0]) *localThreads[0],
                                divUp(rows, localThreads[1]) *localThreads[1],
                                1
                              };

    int dst_step1 = dst.cols * dst.elemSize();
    std::vector<std::pair<size_t , const void *> > args;
    args.push_back( std::make_pair( sizeof(cl_mem), (void *)&src1.data ));
    args.push_back( std::make_pair( sizeof(cl_int), (void *)&src1.step ));
    args.push_back( std::make_pair( sizeof(cl_int), (void *)&src1.offset ));
    args.push_back( std::make_pair( sizeof(cl_mem), (void *)&src2.data ));
    args.push_back( std::make_pair( sizeof(cl_int), (void *)&src2.step ));
    args.push_back( std::make_pair( sizeof(cl_int), (void *)&src2.offset ));
    args.push_back( std::make_pair( sizeof(cl_mem), (void *)&dst.data ));
    args.push_back( std::make_pair( sizeof(cl_int), (void *)&dst.step ));
    args.push_back( std::make_pair( sizeof(cl_int), (void *)&dst.offset ));
    args.push_back( std::make_pair( sizeof(cl_int), (void *)&dst.rows ));
    args.push_back( std::make_pair( sizeof(cl_int), (void *)&cols ));
    args.push_back( std::make_pair( sizeof(cl_int), (void *)&dst_step1 ));

    openCLExecuteKernel(clCxt, kernelString, kernelName, globalThreads, localThreads, args, -1, depth);
}
void cv::ocl::phase(const oclMat &x, const oclMat &y, oclMat &Angle , bool angleInDegrees)
{
    CV_Assert(x.type() == y.type() && x.size() == y.size() && (x.depth() == CV_32F || x.depth() == CV_64F));
    Angle.create(x.size(), x.type());
    std::string kernelName = angleInDegrees ? "arithm_phase_indegrees" : "arithm_phase_inradians";
    if(angleInDegrees)
    {
        arithmetic_phase_run(x, y, Angle, kernelName, &arithm_phase);
        //std::cout<<"1"<<std::endl;
    }
    else
    {
        arithmetic_phase_run(x, y, Angle, kernelName, &arithm_phase);
        //std::cout<<"2"<<std::endl;
    }
}

//////////////////////////////////////////////////////////////////////////////
////////////////////////////////// cartToPolar ///////////////////////////////
//////////////////////////////////////////////////////////////////////////////
static void arithmetic_cartToPolar_run(const oclMat &src1, const oclMat &src2, oclMat &dst_mag, oclMat &dst_cart,
                                std::string kernelName, bool angleInDegrees)
{
    if(src1.clCxt -> impl -> double_support == 0 && src1.type() == CV_64F)
    {
        CV_Error(CV_GpuNotSupported, "Selected device don't support double\r\n");
        return;
    }

    Context  *clCxt = src1.clCxt;
    int channels = src1.oclchannels();
    int depth = src1.depth();

    int cols = src1.cols * channels;
    int rows = src1.rows;

    size_t localThreads[3]  = { 64, 4, 1 };
    size_t globalThreads[3] = { divUp(cols, localThreads[0]) *localThreads[0],
                                divUp(rows, localThreads[1]) *localThreads[1],
                                1
                              };

    int tmp = angleInDegrees ? 1 : 0;
    std::vector<std::pair<size_t , const void *> > args;
    args.push_back( std::make_pair( sizeof(cl_mem), (void *)&src1.data ));
    args.push_back( std::make_pair( sizeof(cl_int), (void *)&src1.step ));
    args.push_back( std::make_pair( sizeof(cl_int), (void *)&src1.offset ));
    args.push_back( std::make_pair( sizeof(cl_mem), (void *)&src2.data ));
    args.push_back( std::make_pair( sizeof(cl_int), (void *)&src2.step ));
    args.push_back( std::make_pair( sizeof(cl_int), (void *)&src2.offset ));
    args.push_back( std::make_pair( sizeof(cl_mem), (void *)&dst_mag.data ));
    args.push_back( std::make_pair( sizeof(cl_int), (void *)&dst_mag.step ));
    args.push_back( std::make_pair( sizeof(cl_int), (void *)&dst_mag.offset ));
    args.push_back( std::make_pair( sizeof(cl_mem), (void *)&dst_cart.data ));
    args.push_back( std::make_pair( sizeof(cl_int), (void *)&dst_cart.step ));
    args.push_back( std::make_pair( sizeof(cl_int), (void *)&dst_cart.offset ));
    args.push_back( std::make_pair( sizeof(cl_int), (void *)&rows ));
    args.push_back( std::make_pair( sizeof(cl_int), (void *)&cols ));
    args.push_back( std::make_pair( sizeof(cl_int), (void *)&tmp ));

    openCLExecuteKernel(clCxt, &arithm_cartToPolar, kernelName, globalThreads, localThreads, args, -1, depth);
}
void cv::ocl::cartToPolar(const oclMat &x, const oclMat &y, oclMat &mag, oclMat &angle, bool angleInDegrees)
{
    CV_Assert(x.type() == y.type() && x.size() == y.size() && (x.depth() == CV_32F || x.depth() == CV_64F));

    mag.create(x.size(), x.type());
    angle.create(x.size(), x.type());

    arithmetic_cartToPolar_run(x, y, mag, angle, "arithm_cartToPolar", angleInDegrees);
}

//////////////////////////////////////////////////////////////////////////////
////////////////////////////////// polarToCart ///////////////////////////////
//////////////////////////////////////////////////////////////////////////////
static void arithmetic_ptc_run(const oclMat &src1, const oclMat &src2, oclMat &dst1, oclMat &dst2, bool angleInDegrees,
                        std::string kernelName)
{
    if(src1.clCxt -> impl -> double_support == 0 && src1.type() == CV_64F)
    {
        CV_Error(CV_GpuNotSupported, "Selected device don't support double\r\n");
        return;
    }

    Context  *clCxt = src2.clCxt;
    int channels = src2.oclchannels();
    int depth = src2.depth();

    int cols = src2.cols * channels;
    int rows = src2.rows;

    size_t localThreads[3]  = { 64, 4, 1 };
    size_t globalThreads[3] = { divUp(cols, localThreads[0]) *localThreads[0],
                                divUp(rows, localThreads[1]) *localThreads[1],
                                1
                              };

    int tmp = angleInDegrees ? 1 : 0;
    std::vector<std::pair<size_t , const void *> > args;
    if(src1.data)
    {
        args.push_back( std::make_pair( sizeof(cl_mem), (void *)&src1.data ));
        args.push_back( std::make_pair( sizeof(cl_int), (void *)&src1.step ));
        args.push_back( std::make_pair( sizeof(cl_int), (void *)&src1.offset ));
    }
    args.push_back( std::make_pair( sizeof(cl_mem), (void *)&src2.data ));
    args.push_back( std::make_pair( sizeof(cl_int), (void *)&src2.step ));
    args.push_back( std::make_pair( sizeof(cl_int), (void *)&src2.offset ));
    args.push_back( std::make_pair( sizeof(cl_mem), (void *)&dst1.data ));
    args.push_back( std::make_pair( sizeof(cl_int), (void *)&dst1.step ));
    args.push_back( std::make_pair( sizeof(cl_int), (void *)&dst1.offset ));
    args.push_back( std::make_pair( sizeof(cl_mem), (void *)&dst2.data ));
    args.push_back( std::make_pair( sizeof(cl_int), (void *)&dst2.step ));
    args.push_back( std::make_pair( sizeof(cl_int), (void *)&dst2.offset ));
    args.push_back( std::make_pair( sizeof(cl_int), (void *)&rows ));
    args.push_back( std::make_pair( sizeof(cl_int), (void *)&cols ));
    args.push_back( std::make_pair( sizeof(cl_int), (void *)&tmp ));

    openCLExecuteKernel(clCxt, &arithm_polarToCart, kernelName, globalThreads, localThreads, args, -1, depth);
}

void cv::ocl::polarToCart(const oclMat &magnitude, const oclMat &angle, oclMat &x, oclMat &y, bool angleInDegrees)
{
    CV_Assert(angle.depth() == CV_32F || angle.depth() == CV_64F);

    x.create(angle.size(), angle.type());
    y.create(angle.size(), angle.type());

    if( magnitude.data )
    {
        CV_Assert( magnitude.size() == angle.size() && magnitude.type() == angle.type() );
        arithmetic_ptc_run(magnitude, angle, x, y, angleInDegrees, "arithm_polarToCart_mag");
    }
    else
        arithmetic_ptc_run(magnitude, angle, x, y, angleInDegrees, "arithm_polarToCart");
}

//////////////////////////////////////////////////////////////////////////////
/////////////////////////////////// minMaxLoc ////////////////////////////////
//////////////////////////////////////////////////////////////////////////////
static void arithmetic_minMaxLoc_run(const oclMat &src, cl_mem &dst, int vlen , int groupnum)
{
    std::vector<std::pair<size_t , const void *> > args;
    int all_cols = src.step / (vlen * src.elemSize1());
    int pre_cols = (src.offset % src.step) / (vlen * src.elemSize1());
    int sec_cols = all_cols - (src.offset % src.step + src.cols * src.elemSize1() - 1) / (vlen * src.elemSize1()) - 1;
    int invalid_cols = pre_cols + sec_cols;
    int cols = all_cols - invalid_cols , elemnum = cols * src.rows;;
    int offset = src.offset / (vlen * src.elemSize1());
    int repeat_s = src.offset / src.elemSize1() - offset * vlen;
    int repeat_e = (offset + cols) * vlen - src.offset / src.elemSize1() - src.cols;
    args.push_back( std::make_pair( sizeof(cl_int) , (void *)&cols ));
    args.push_back( std::make_pair( sizeof(cl_int) , (void *)&invalid_cols ));
    args.push_back( std::make_pair( sizeof(cl_int) , (void *)&offset));
    args.push_back( std::make_pair( sizeof(cl_int) , (void *)&elemnum));
    args.push_back( std::make_pair( sizeof(cl_int) , (void *)&groupnum));
    args.push_back( std::make_pair( sizeof(cl_mem) , (void *)&src.data));
    args.push_back( std::make_pair( sizeof(cl_mem) , (void *)&dst ));
    char build_options[50];
    sprintf(build_options, "-D DEPTH_%d -D REPEAT_S%d -D REPEAT_E%d", src.depth(), repeat_s, repeat_e);
    size_t gt[3] = {groupnum * 256, 1, 1}, lt[3] = {256, 1, 1};
    openCLExecuteKernel(src.clCxt, &arithm_minMaxLoc, "arithm_op_minMaxLoc", gt, lt, args, -1, -1, build_options);
}

static void arithmetic_minMaxLoc_mask_run(const oclMat &src, const oclMat &mask, cl_mem &dst, int vlen, int groupnum)
{
    std::vector<std::pair<size_t , const void *> > args;
    size_t gt[3] = {groupnum * 256, 1, 1}, lt[3] = {256, 1, 1};
    char build_options[50];
    if(src.oclchannels() == 1)
    {
        int cols = (src.cols - 1) / vlen + 1;
        int invalid_cols = src.step / (vlen * src.elemSize1()) - cols;
        int offset = src.offset / src.elemSize1();
        int repeat_me = vlen - (mask.cols % vlen == 0 ? vlen : mask.cols % vlen);
        int minvalid_cols = mask.step / (vlen * mask.elemSize1()) - cols;
        int moffset = mask.offset / mask.elemSize1();
        int elemnum = cols * src.rows;
        sprintf(build_options, "-D DEPTH_%d -D REPEAT_E%d", src.depth(), repeat_me);
        args.push_back( std::make_pair( sizeof(cl_int) , (void *)&cols ));
        args.push_back( std::make_pair( sizeof(cl_int) , (void *)&invalid_cols ));
        args.push_back( std::make_pair( sizeof(cl_int) , (void *)&offset));
        args.push_back( std::make_pair( sizeof(cl_int) , (void *)&elemnum));
        args.push_back( std::make_pair( sizeof(cl_int) , (void *)&groupnum));
        args.push_back( std::make_pair( sizeof(cl_mem) , (void *)&src.data));
        args.push_back( std::make_pair( sizeof(cl_int) , (void *)&minvalid_cols ));
        args.push_back( std::make_pair( sizeof(cl_int) , (void *)&moffset ));
        args.push_back( std::make_pair( sizeof(cl_mem) , (void *)&mask.data ));
        args.push_back( std::make_pair( sizeof(cl_mem) , (void *)&dst ));
        //    printf("elemnum:%d,cols:%d,invalid_cols:%d,offset:%d,minvalid_cols:%d,moffset:%d,repeat_e:%d\r\n",
        //           elemnum,cols,invalid_cols,offset,minvalid_cols,moffset,repeat_me);
        openCLExecuteKernel(src.clCxt, &arithm_minMaxLoc_mask, "arithm_op_minMaxLoc_mask", gt, lt, args, -1, -1, build_options);
    }
}
template<typename T>
void arithmetic_minMaxLoc(const oclMat &src, double *minVal, double *maxVal,
                          Point *minLoc, Point *maxLoc, const oclMat &mask)
{
    CV_Assert(src.oclchannels() == 1);
    size_t groupnum = src.clCxt->impl->maxComputeUnits;
    CV_Assert(groupnum != 0);
    int minloc = -1 , maxloc = -1;
    int vlen = 4, dbsize = groupnum * vlen * 4 * sizeof(T) ;
    Context *clCxt = src.clCxt;
    cl_mem dstBuffer = openCLCreateBuffer(clCxt, CL_MEM_WRITE_ONLY, dbsize);
    *minVal = std::numeric_limits<double>::max() , *maxVal = -std::numeric_limits<double>::max();
    if (mask.empty())
    {
        arithmetic_minMaxLoc_run(src, dstBuffer, vlen, groupnum);
    }
    else
    {
        arithmetic_minMaxLoc_mask_run(src, mask, dstBuffer, vlen, groupnum);
    }
    T *p = new T[groupnum * vlen * 4];
    memset(p, 0, dbsize);
    openCLReadBuffer(clCxt, dstBuffer, (void *)p, dbsize);
    for(int i = 0; i < vlen * (int)groupnum; i++)
    {
        *minVal = (*minVal < p[i] || p[i + 2 * vlen * groupnum] == -1) ? *minVal : p[i];
        minloc = (*minVal < p[i] || p[i + 2 * vlen * groupnum] == -1) ? minloc : cvRound(p[i + 2 * vlen * groupnum]);
    }
    for(int i = vlen * (int)groupnum; i < 2 * vlen * (int)groupnum; i++)
    {
        *maxVal = (*maxVal > p[i] || p[i + 2 * vlen * groupnum] == -1) ? *maxVal : p[i];
        maxloc = (*maxVal > p[i] || p[i + 2 * vlen * groupnum] == -1) ? maxloc : cvRound(p[i + 2 * vlen * groupnum]);
    }

    int pre_rows = src.offset / src.step;
    int pre_cols = (src.offset % src.step) / src.elemSize1();
    int wholecols = src.step / src.elemSize1();
    if( minLoc )
    {
        if( minloc >= 0 )
        {
            minLoc->y = minloc / wholecols - pre_rows;
            minLoc->x = minloc % wholecols - pre_cols;
        }
        else
            minLoc->x = minLoc->y = -1;
    }
    if( maxLoc )
    {
        if( maxloc >= 0 )
        {
            maxLoc->y = maxloc / wholecols - pre_rows;
            maxLoc->x = maxloc % wholecols - pre_cols;
        }
        else
            maxLoc->x = maxLoc->y = -1;
    }
    delete[] p;
    openCLSafeCall(clReleaseMemObject(dstBuffer));
}

typedef void (*minMaxLocFunc)(const oclMat &src, double *minVal, double *maxVal,
                              Point *minLoc, Point *maxLoc, const oclMat &mask);
void cv::ocl::minMaxLoc(const oclMat &src, double *minVal, double *maxVal,
                        Point *minLoc, Point *maxLoc, const oclMat &mask)
{
    if(src.clCxt->impl->double_support == 0 && src.depth() == CV_64F)
    {
        CV_Error(CV_GpuNotSupported, "select device don't support double");
    }
    static minMaxLocFunc functab[2] =
    {
        arithmetic_minMaxLoc<float>,
        arithmetic_minMaxLoc<double>
    };

    minMaxLocFunc func;
    func = functab[src.clCxt->impl->double_support];
    func(src, minVal, maxVal, minLoc, maxLoc, mask);
}

//////////////////////////////////////////////////////////////////////////////
///////////////////////////// countNonZero ///////////////////////////////////
//////////////////////////////////////////////////////////////////////////////
static void arithmetic_countNonZero_run(const oclMat &src, cl_mem &dst, int vlen , int groupnum, std::string kernelName)
{
    std::vector<std::pair<size_t , const void *> > args;
    int all_cols = src.step / (vlen * src.elemSize1());
    int pre_cols = (src.offset % src.step) / (vlen * src.elemSize1());
    int sec_cols = all_cols - (src.offset % src.step + src.cols * src.elemSize() - 1) / (vlen * src.elemSize1()) - 1;
    int invalid_cols = pre_cols + sec_cols;
    int cols = all_cols - invalid_cols , elemnum = cols * src.rows;;
    int offset = src.offset / (vlen * src.elemSize1());
    int repeat_s = src.offset / src.elemSize1() - offset * vlen;
    int repeat_e = (offset + cols) * vlen - src.offset / src.elemSize1() - src.cols * src.oclchannels();

    char build_options[50];
    sprintf(build_options, "-D DEPTH_%d -D REPEAT_S%d -D REPEAT_E%d", src.depth(), repeat_s, repeat_e);

    args.push_back( std::make_pair( sizeof(cl_int) , (void *)&cols ));
    args.push_back( std::make_pair( sizeof(cl_int) , (void *)&invalid_cols ));
    args.push_back( std::make_pair( sizeof(cl_int) , (void *)&offset));
    args.push_back( std::make_pair( sizeof(cl_int) , (void *)&elemnum));
    args.push_back( std::make_pair( sizeof(cl_int) , (void *)&groupnum));
    args.push_back( std::make_pair( sizeof(cl_mem) , (void *)&src.data));
    args.push_back( std::make_pair( sizeof(cl_mem) , (void *)&dst ));
    size_t gt[3] = {groupnum * 256, 1, 1}, lt[3] = {256, 1, 1};
    openCLExecuteKernel(src.clCxt, &arithm_nonzero, kernelName, gt, lt, args, -1, -1, build_options);
}

int cv::ocl::countNonZero(const oclMat &src)
{
    size_t groupnum = src.clCxt->impl->maxComputeUnits;
    if(src.clCxt->impl->double_support == 0 && src.depth() == CV_64F)
    {
        CV_Error(CV_GpuNotSupported, "select device don't support double");
    }
    CV_Assert(groupnum != 0);
    groupnum = groupnum * 2;
    int vlen = 8 , dbsize = groupnum * vlen;
    //cl_ulong start, end;
    Context *clCxt = src.clCxt;
    std::string kernelName = "arithm_op_nonzero";
    int *p = new int[dbsize], nonzero = 0;
    cl_mem dstBuffer = openCLCreateBuffer(clCxt, CL_MEM_WRITE_ONLY, dbsize * sizeof(int));
    arithmetic_countNonZero_run(src, dstBuffer, vlen, groupnum, kernelName);

    memset(p, 0, dbsize * sizeof(int));
    openCLReadBuffer(clCxt, dstBuffer, (void *)p, dbsize * sizeof(int));
    for(int i = 0; i < dbsize; i++)
    {
        nonzero += p[i];
    }
    delete[] p;
    openCLSafeCall(clReleaseMemObject(dstBuffer));
    return nonzero;
}

//////////////////////////////////////////////////////////////////////////////
////////////////////////////////bitwise_op////////////////////////////////////
//////////////////////////////////////////////////////////////////////////////
static void bitwise_run(const oclMat &src1, oclMat &dst, std::string kernelName, const char **kernelString)
{
    dst.create(src1.size(), src1.type());


    Context  *clCxt = src1.clCxt;
    int channels = dst.oclchannels();
    int depth = dst.depth();

    int vector_lengths[4][7] = {{4, 4, 4, 4, 1, 1, 1},
        {4, 4, 4, 4, 1, 1, 1},
        {4, 4, 4, 4, 1, 1, 1},
        {4, 4, 4, 4, 1, 1, 1}
    };

    size_t vector_length = vector_lengths[channels - 1][depth];
    int offset_cols = (dst.offset / dst.elemSize1()) & (vector_length - 1);
    int cols = divUp(dst.cols * channels + offset_cols, vector_length);

    size_t localThreads[3]  = { 64, 4, 1 };
    size_t globalThreads[3] = { divUp(cols, localThreads[0]) *localThreads[0],
                                divUp(dst.rows, localThreads[1]) *localThreads[1],
                                1
                              };

    int dst_step1 = dst.cols * dst.elemSize();
    std::vector<std::pair<size_t , const void *> > args;
    args.push_back( std::make_pair( sizeof(cl_mem), (void *)&src1.data ));
    args.push_back( std::make_pair( sizeof(cl_int), (void *)&src1.step ));
    args.push_back( std::make_pair( sizeof(cl_int), (void *)&src1.offset ));
    args.push_back( std::make_pair( sizeof(cl_mem), (void *)&dst.data ));
    args.push_back( std::make_pair( sizeof(cl_int), (void *)&dst.step ));
    args.push_back( std::make_pair( sizeof(cl_int), (void *)&dst.offset ));
    args.push_back( std::make_pair( sizeof(cl_int), (void *)&src1.rows ));
    args.push_back( std::make_pair( sizeof(cl_int), (void *)&cols ));
    args.push_back( std::make_pair( sizeof(cl_int), (void *)&dst_step1 ));

    openCLExecuteKernel(clCxt, kernelString, kernelName, globalThreads, localThreads, args, -1, depth);
}


template<typename T>
void bitwise_run(const oclMat &src1, const oclMat &src2, oclMat &dst, std::string kernelName, const char **kernelString, void *_scalar)
{
    dst.create(src1.size(), src1.type());
    CV_Assert(src1.cols == src2.cols && src2.cols == dst.cols &&
              src1.rows == src2.rows && src2.rows == dst.rows);

    CV_Assert(src1.type() == src2.type() && src1.type() == dst.type());

    Context  *clCxt = src1.clCxt;
    int channels = dst.oclchannels();
    int depth = dst.depth();

    int vector_lengths[4][7] = {{4, 4, 4, 4, 1, 1, 1},
        {4, 4, 4, 4, 1, 1, 1},
        {4, 4, 4, 4, 1, 1, 1},
        {4, 4, 4, 4, 1, 1, 1}
    };

    size_t vector_length = vector_lengths[channels - 1][depth];
    int offset_cols = (dst.offset / dst.elemSize1()) & (vector_length - 1);
    int cols = divUp(dst.cols * channels + offset_cols, vector_length);

    size_t localThreads[3]  = { 64, 4, 1 };
    size_t globalThreads[3] = { divUp(cols, localThreads[0]) *localThreads[0],
                                divUp(dst.rows, localThreads[1]) *localThreads[1],
                                1
                              };

    int dst_step1 = dst.cols * dst.elemSize();
    std::vector<std::pair<size_t , const void *> > args;
    args.push_back( std::make_pair( sizeof(cl_mem), (void *)&src1.data ));
    args.push_back( std::make_pair( sizeof(cl_int), (void *)&src1.step ));
    args.push_back( std::make_pair( sizeof(cl_int), (void *)&src1.offset ));
    args.push_back( std::make_pair( sizeof(cl_mem), (void *)&src2.data ));
    args.push_back( std::make_pair( sizeof(cl_int), (void *)&src2.step ));
    args.push_back( std::make_pair( sizeof(cl_int), (void *)&src2.offset ));
    args.push_back( std::make_pair( sizeof(cl_mem), (void *)&dst.data ));
    args.push_back( std::make_pair( sizeof(cl_int), (void *)&dst.step ));
    args.push_back( std::make_pair( sizeof(cl_int), (void *)&dst.offset ));
    args.push_back( std::make_pair( sizeof(cl_int), (void *)&src1.rows ));
    args.push_back( std::make_pair( sizeof(cl_int), (void *)&cols ));
    args.push_back( std::make_pair( sizeof(cl_int), (void *)&dst_step1 ));

    if(_scalar != NULL)
    {
        double scalar1 = *((double *)_scalar);
        T scalar = (T)scalar1;
        args.push_back( std::make_pair( sizeof(T), (void *)&scalar ));
    }

    openCLExecuteKernel(clCxt, kernelString, kernelName, globalThreads, localThreads, args, -1, depth);
}
static void bitwise_run(const oclMat &src1, const oclMat &src2, oclMat &dst, std::string kernelName, const char **kernelString)
{
    bitwise_run<char>(src1, src2, dst, kernelName, kernelString, (void *)NULL);
}
static void bitwise_run(const oclMat &src1, const oclMat &src2, oclMat &dst, const oclMat &mask, std::string kernelName, const char **kernelString)
{
    dst.create(src1.size(), src1.type());
    CV_Assert(src1.cols == src2.cols && src2.cols == dst.cols &&
              src1.rows == src2.rows && src2.rows == dst.rows &&
              src1.rows == mask.rows && src1.cols == mask.cols);

    CV_Assert(src1.type() == src2.type() && src1.type() == dst.type());
    CV_Assert(mask.type() == CV_8U);

    Context  *clCxt = src1.clCxt;
    int channels = dst.oclchannels();
    int depth = dst.depth();

    int vector_lengths[4][7] = {{4, 4, 2, 2, 1, 1, 1},
        {2, 2, 1, 1, 1, 1, 1},
        {4, 4, 2, 2 , 1, 1, 1},
        {1, 1, 1, 1, 1, 1, 1}
    };

    size_t vector_length = vector_lengths[channels - 1][depth];
    int offset_cols = ((dst.offset % dst.step) / dst.elemSize()) & (vector_length - 1);
    int cols = divUp(dst.cols + offset_cols, vector_length);

    size_t localThreads[3]  = { 64, 4, 1 };
    size_t globalThreads[3] = { divUp(cols, localThreads[0]) *localThreads[0],
                                divUp(dst.rows, localThreads[1]) *localThreads[1],
                                1
                              };

    int dst_step1 = dst.cols * dst.elemSize();
    std::vector<std::pair<size_t , const void *> > args;
    args.push_back( std::make_pair( sizeof(cl_mem), (void *)&src1.data ));
    args.push_back( std::make_pair( sizeof(cl_int), (void *)&src1.step ));
    args.push_back( std::make_pair( sizeof(cl_int), (void *)&src1.offset ));
    args.push_back( std::make_pair( sizeof(cl_mem), (void *)&src2.data ));
    args.push_back( std::make_pair( sizeof(cl_int), (void *)&src2.step ));
    args.push_back( std::make_pair( sizeof(cl_int), (void *)&src2.offset ));
    args.push_back( std::make_pair( sizeof(cl_mem), (void *)&mask.data ));
    args.push_back( std::make_pair( sizeof(cl_int), (void *)&mask.step ));
    args.push_back( std::make_pair( sizeof(cl_int), (void *)&mask.offset ));
    args.push_back( std::make_pair( sizeof(cl_mem), (void *)&dst.data ));
    args.push_back( std::make_pair( sizeof(cl_int), (void *)&dst.step ));
    args.push_back( std::make_pair( sizeof(cl_int), (void *)&dst.offset ));
    args.push_back( std::make_pair( sizeof(cl_int), (void *)&src1.rows ));
    args.push_back( std::make_pair( sizeof(cl_int), (void *)&cols ));
    args.push_back( std::make_pair( sizeof(cl_int), (void *)&dst_step1 ));

    openCLExecuteKernel(clCxt, kernelString, kernelName, globalThreads, localThreads, args, channels, depth);
}


template <typename WT , typename CL_WT>
void bitwise_scalar_run(const oclMat &src1, const Scalar &src2, oclMat &dst, const oclMat &mask, std::string kernelName, const char **kernelString, int isMatSubScalar)
{
    dst.create(src1.size(), src1.type());

    CV_Assert(src1.cols == dst.cols && src1.rows == dst.rows &&
              src1.type() == dst.type());


    if(mask.data)
    {
        CV_Assert(mask.type() == CV_8U && src1.rows == mask.rows && src1.cols == mask.cols);
    }

    Context  *clCxt = src1.clCxt;
    int channels = dst.oclchannels();
    int depth = dst.depth();

    WT s[4] = { saturate_cast<WT>(src2.val[0]), saturate_cast<WT>(src2.val[1]),
                saturate_cast<WT>(src2.val[2]), saturate_cast<WT>(src2.val[3])
              };

    int vector_lengths[4][7] = {{4, 4, 2, 2, 1, 1, 1},
        {2, 2, 1, 1, 1, 1, 1},
        {4, 4, 2, 2 , 1, 1, 1},
        {1, 1, 1, 1, 1, 1, 1}
    };

    size_t vector_length = vector_lengths[channels - 1][depth];
    int offset_cols = ((dst.offset % dst.step) / dst.elemSize()) & (vector_length - 1);
    int cols = divUp(dst.cols + offset_cols, vector_length);

    size_t localThreads[3]  = { 64, 4, 1 };
    size_t globalThreads[3] = { divUp(cols, localThreads[0]) *localThreads[0],
                                divUp(dst.rows, localThreads[1]) *localThreads[1],
                                1
                              };

    int dst_step1 = dst.cols * dst.elemSize();
    std::vector<std::pair<size_t , const void *> > args;
    args.push_back( std::make_pair( sizeof(cl_mem) , (void *)&src1.data ));
    args.push_back( std::make_pair( sizeof(cl_int) , (void *)&src1.step ));
    args.push_back( std::make_pair( sizeof(cl_int) , (void *)&src1.offset));
    args.push_back( std::make_pair( sizeof(cl_mem) , (void *)&dst.data ));
    args.push_back( std::make_pair( sizeof(cl_int) , (void *)&dst.step ));
    args.push_back( std::make_pair( sizeof(cl_int) , (void *)&dst.offset));

    if(mask.data)
    {
        args.push_back( std::make_pair( sizeof(cl_mem) , (void *)&mask.data ));
        args.push_back( std::make_pair( sizeof(cl_int) , (void *)&mask.step ));
        args.push_back( std::make_pair( sizeof(cl_int) , (void *)&mask.offset));
    }
    args.push_back( std::make_pair( sizeof(CL_WT) , (void *)&s ));
    args.push_back( std::make_pair( sizeof(cl_int) , (void *)&src1.rows ));
    args.push_back( std::make_pair( sizeof(cl_int) , (void *)&cols ));
    args.push_back( std::make_pair( sizeof(cl_int) , (void *)&dst_step1 ));
    if(isMatSubScalar != 0)
    {
        isMatSubScalar = isMatSubScalar > 0 ? 1 : 0;
        args.push_back( std::make_pair( sizeof(cl_int) , (void *)&isMatSubScalar));
    }

    openCLExecuteKernel(clCxt, kernelString, kernelName, globalThreads, localThreads, args, channels, depth);
}


typedef void (*BitwiseFuncS)(const oclMat &src1, const Scalar &src2, oclMat &dst, const oclMat &mask, std::string kernelName, const char **kernelString, int isMatSubScalar);


static void bitwise_scalar(const oclMat &src1, const Scalar &src2, oclMat &dst, const oclMat &mask, std::string kernelName, const char **kernelString, int isMatSubScalar)
{
    static BitwiseFuncS tab[8] =
    {
#if 0
        bitwise_scalar_run<unsigned char>,
        bitwise_scalar_run<char>,
        bitwise_scalar_run<unsigned short>,
        bitwise_scalar_run<short>,
        bitwise_scalar_run<int>,
        bitwise_scalar_run<float>,
        bitwise_scalar_run<double>,
        0
#else

        bitwise_scalar_run<unsigned char, cl_uchar4>,
        bitwise_scalar_run<char, cl_char4>,
        bitwise_scalar_run<unsigned short, cl_ushort4>,
        bitwise_scalar_run<short, cl_short4>,
        bitwise_scalar_run<int, cl_int4>,
        bitwise_scalar_run<float, cl_float4>,
        bitwise_scalar_run<double, cl_double4>,
        0
#endif
    };
    BitwiseFuncS func = tab[src1.depth()];
    if(func == 0)
        cv::ocl::error("Unsupported arithmetic operation", __FILE__, __LINE__);
    func(src1, src2, dst, mask, kernelName, kernelString, isMatSubScalar);
}
static void bitwise_scalar(const oclMat &src1, const Scalar &src2, oclMat &dst, const oclMat &mask, std::string kernelName, const char **kernelString)
{
    bitwise_scalar(src1, src2, dst, mask, kernelName, kernelString, 0);
}

void cv::ocl::bitwise_not(const oclMat &src, oclMat &dst)
{
    if(src.clCxt -> impl -> double_support == 0 && src.type() == CV_64F)
    {
        std::cout << "Selected device do not support double" << std::endl;
        return;
    }
    dst.create(src.size(), src.type());
    std::string kernelName =  "arithm_bitwise_not";
    bitwise_run(src, dst, kernelName, &arithm_bitwise_not);
}

void cv::ocl::bitwise_or(const oclMat &src1, const oclMat &src2, oclMat &dst, const oclMat &mask)
{
    // dst.create(src1.size(),src1.type());
    if(src1.clCxt -> impl -> double_support == 0 && src1.type() == CV_64F)
    {
        std::cout << "Selected device do not support double" << std::endl;
        return;
    }
    oclMat emptyMat;
    std::string kernelName = mask.empty() ? "arithm_bitwise_or" : "arithm_bitwise_or_with_mask";
    if (mask.empty())
        bitwise_run(src1, src2, dst, kernelName, &arithm_bitwise_or);
    else
        bitwise_run(src1, src2, dst, mask, kernelName, &arithm_bitwise_or_mask);
}


void cv::ocl::bitwise_or(const oclMat &src1, const Scalar &src2, oclMat &dst, const oclMat &mask)
{
    if(src1.clCxt -> impl -> double_support == 0 && src1.type() == CV_64F)
    {
        std::cout << "Selected device do not support double" << std::endl;
        return;
    }
    std::string kernelName = mask.data ? "arithm_s_bitwise_or_with_mask" : "arithm_s_bitwise_or";
    if (mask.data)
        bitwise_scalar( src1, src2, dst, mask, kernelName, &arithm_bitwise_or_scalar_mask);
    else
        bitwise_scalar( src1, src2, dst, mask, kernelName, &arithm_bitwise_or_scalar);
}

void cv::ocl::bitwise_and(const oclMat &src1, const oclMat &src2, oclMat &dst, const oclMat &mask)
{
    //    dst.create(src1.size(),src1.type());
    if(src1.clCxt -> impl -> double_support == 0 && src1.type() == CV_64F)
    {
        std::cout << "Selected device do not support double" << std::endl;
        return;
    }
    oclMat emptyMat;

    std::string kernelName = mask.empty() ? "arithm_bitwise_and" : "arithm_bitwise_and_with_mask";

    if (mask.empty())
        bitwise_run(src1, src2, dst, kernelName, &arithm_bitwise_and);
    else
        bitwise_run(src1, src2, dst, mask, kernelName, &arithm_bitwise_and_mask);
}

void cv::ocl::bitwise_and(const oclMat &src1, const Scalar &src2, oclMat &dst, const oclMat &mask)
{
    if(src1.clCxt -> impl -> double_support == 0 && src1.type() == CV_64F)
    {
        std::cout << "Selected device do not support double" << std::endl;
        return;
    }
    std::string kernelName = mask.data ? "arithm_s_bitwise_and_with_mask" : "arithm_s_bitwise_and";
    if (mask.data)
        bitwise_scalar(src1, src2, dst, mask, kernelName, &arithm_bitwise_and_scalar_mask);
    else
        bitwise_scalar(src1, src2, dst, mask, kernelName, &arithm_bitwise_and_scalar);
}

void cv::ocl::bitwise_xor(const oclMat &src1, const oclMat &src2, oclMat &dst, const oclMat &mask)
{
    if(src1.clCxt -> impl -> double_support == 0 && src1.type() == CV_64F)
    {
        std::cout << "Selected device do not support double" << std::endl;
        return;
    }
    oclMat emptyMat;
    std::string kernelName = mask.empty() ? "arithm_bitwise_xor" : "arithm_bitwise_xor_with_mask";


    if (mask.empty())
        bitwise_run(src1, src2, dst, kernelName, &arithm_bitwise_xor);
    else
        bitwise_run(src1, src2, dst, mask, kernelName, &arithm_bitwise_xor_mask);
}


void cv::ocl::bitwise_xor(const oclMat &src1, const Scalar &src2, oclMat &dst, const oclMat &mask)
{

    if(src1.clCxt -> impl -> double_support == 0 && src1.type() == CV_64F)
    {
        std::cout << "Selected device do not support double" << std::endl;
        return;
    }
    std::string kernelName = mask.data ? "arithm_s_bitwise_xor_with_mask" : "arithm_s_bitwise_xor";
    if (mask.data)
        bitwise_scalar( src1, src2, dst, mask, kernelName, &arithm_bitwise_xor_scalar_mask);
    else
        bitwise_scalar( src1, src2, dst, mask, kernelName, &arithm_bitwise_xor_scalar);
}

oclMat cv::ocl::operator ~ (const oclMat &src)
{
    return oclMatExpr(src, oclMat(), MAT_NOT);
}

oclMat cv::ocl::operator | (const oclMat &src1, const oclMat &src2)
{
    return oclMatExpr(src1, src2, MAT_OR);
}

oclMat cv::ocl::operator & (const oclMat &src1, const oclMat &src2)
{
    return oclMatExpr(src1, src2, MAT_AND);
}

oclMat cv::ocl::operator ^ (const oclMat &src1, const oclMat &src2)
{
    return oclMatExpr(src1, src2, MAT_XOR);
}

cv::ocl::oclMatExpr cv::ocl::operator + (const oclMat &src1, const oclMat &src2)
{
    return oclMatExpr(src1, src2, cv::ocl::MAT_ADD);
}

cv::ocl::oclMatExpr cv::ocl::operator - (const oclMat &src1, const oclMat &src2)
{
    return oclMatExpr(src1, src2, cv::ocl::MAT_SUB);
}

cv::ocl::oclMatExpr cv::ocl::operator * (const oclMat &src1, const oclMat &src2)
{
    return oclMatExpr(src1, src2, cv::ocl::MAT_MUL);
}

cv::ocl::oclMatExpr cv::ocl::operator / (const oclMat &src1, const oclMat &src2)
{
    return oclMatExpr(src1, src2, cv::ocl::MAT_DIV);
}

void oclMatExpr::assign(oclMat& m) const
{
    switch (op)
    {
        case MAT_ADD:
            add(a, b, m);
            break;
        case MAT_SUB:
            subtract(a, b, m);
            break;
        case MAT_MUL:
            multiply(a, b, m);
            break;
        case MAT_DIV:
            divide(a, b, m);
            break;
        case MAT_NOT:
            bitwise_not(a, m);
            break;
        case MAT_AND:
            bitwise_and(a, b, m);
            break;
        case MAT_OR:
            bitwise_or(a, b, m);
            break;
        case MAT_XOR:
            bitwise_xor(a, b, m);
            break;
    }
}

oclMatExpr::operator oclMat() const
{
    oclMat m;
    assign(m);
    return m;
}

//////////////////////////////////////////////////////////////////////////////
/////////////////////////////// transpose ////////////////////////////////////
//////////////////////////////////////////////////////////////////////////////
#define TILE_DIM      (32)
#define BLOCK_ROWS    (256/TILE_DIM)
static void transpose_run(const oclMat &src, oclMat &dst, std::string kernelName)
{
    if(src.clCxt -> impl -> double_support == 0 && src.type() == CV_64F)
    {
        CV_Error(CV_GpuNotSupported, "Selected device don't support double\r\n");
        return;
    }

    CV_Assert(src.cols == dst.rows && src.rows == dst.cols);

    Context  *clCxt = src.clCxt;
    int channels = src.oclchannels();
    int depth = src.depth();

    int vector_lengths[4][7] = {{1, 0, 0, 0, 1, 1, 0},
        {0, 0, 1, 1, 0, 0, 0},
        {0, 0, 0, 0 , 0, 0, 0},
        {1, 1, 0, 0, 0, 0, 0}
    };

    size_t vector_length = vector_lengths[channels - 1][depth];
    int offset_cols = ((dst.offset % dst.step) / dst.elemSize()) & (vector_length - 1);
    int cols = divUp(src.cols + offset_cols, vector_length);

    size_t localThreads[3]  = { TILE_DIM, BLOCK_ROWS, 1 };
    size_t globalThreads[3] = { divUp(cols, TILE_DIM) *localThreads[0],
                                divUp(src.rows, TILE_DIM) *localThreads[1],
                                1
                              };

    std::vector<std::pair<size_t , const void *> > args;
    args.push_back( std::make_pair( sizeof(cl_mem), (void *)&src.data ));
    args.push_back( std::make_pair( sizeof(cl_int), (void *)&src.step ));
    args.push_back( std::make_pair( sizeof(cl_int), (void *)&src.offset ));
    args.push_back( std::make_pair( sizeof(cl_mem), (void *)&dst.data ));
    args.push_back( std::make_pair( sizeof(cl_int), (void *)&dst.step ));
    args.push_back( std::make_pair( sizeof(cl_int), (void *)&dst.offset ));
    args.push_back( std::make_pair( sizeof(cl_int), (void *)&src.rows ));
    args.push_back( std::make_pair( sizeof(cl_int), (void *)&cols ));

    openCLExecuteKernel(clCxt, &arithm_transpose, kernelName, globalThreads, localThreads, args, channels, depth);
}

void cv::ocl::transpose(const oclMat &src, oclMat &dst)
{
    CV_Assert(src.type() == CV_8UC1  || src.type() == CV_8UC3 || src.type() == CV_8UC4  || src.type() == CV_8SC3  || src.type() == CV_8SC4  ||
              src.type() == CV_16UC2 || src.type() == CV_16SC2 || src.type() == CV_32SC1 || src.type() == CV_32FC1);

    oclMat emptyMat;

    if( src.data == dst.data && dst.cols == dst.rows )
        transpose_run( src, emptyMat, "transposeI_");
    else
    {
        dst.create(src.cols, src.rows, src.type());
        transpose_run( src, dst, "transpose");
    }
}

void cv::ocl::addWeighted(const oclMat &src1, double alpha, const oclMat &src2, double beta, double gama, oclMat &dst)
{
    dst.create(src1.size(), src1.type());
    CV_Assert(src1.cols ==  src2.cols && src2.cols == dst.cols &&
              src1.rows ==  src2.rows && src2.rows == dst.rows);
    CV_Assert(src1.type() == src2.type() && src1.type() == dst.type());

    Context *clCxt = src1.clCxt;
    int channels = dst.oclchannels();
    int depth = dst.depth();


    int vector_lengths[4][7] = {{4, 0, 4, 4, 4, 4, 4},
        {4, 0, 4, 4, 4, 4, 4},
        {4, 0, 4, 4, 4, 4, 4},
        {4, 0, 4, 4, 4, 4, 4}
    };


    size_t vector_length = vector_lengths[channels - 1][depth];
    int offset_cols = (dst.offset / dst.elemSize1()) & (vector_length - 1);
    int cols = divUp(dst.cols * channels + offset_cols, vector_length);

    size_t localThreads[3]  = { 256, 1, 1 };
    size_t globalThreads[3] = { divUp(cols, localThreads[0]) *localThreads[0],
                                divUp(dst.rows, localThreads[1]) *localThreads[1],
                                1
                              };

    int dst_step1 = dst.cols * dst.elemSize();
<<<<<<< HEAD
    std::vector<std::pair<size_t , const void *> > args;
    args.push_back( std::make_pair( sizeof(cl_mem), (void *)&src1.data ));
    args.push_back( std::make_pair( sizeof(cl_int), (void *)&src1.step ));
    args.push_back( std::make_pair( sizeof(cl_int), (void *)&src1.offset));
    args.push_back( std::make_pair( sizeof(cl_mem), (void *)&src2.data ));
    args.push_back( std::make_pair( sizeof(cl_int), (void *)&src2.step ));
    args.push_back( std::make_pair( sizeof(cl_int), (void *)&src2.offset));
=======
    int src1_step = (int) src1.step;
    int src2_step = (int) src2.step;
    int dst_step  = (int) dst.step;
    float alpha_f = alpha, beta_f = beta, gama_f = gama;
    vector<pair<size_t , const void *> > args;
    args.push_back( make_pair( sizeof(cl_mem), (void *)&src1.data ));
    args.push_back( make_pair( sizeof(cl_int), (void *)&src1_step ));
    args.push_back( make_pair( sizeof(cl_int), (void *)&src1.offset));
    args.push_back( make_pair( sizeof(cl_mem), (void *)&src2.data ));
    args.push_back( make_pair( sizeof(cl_int), (void *)&src2_step ));
    args.push_back( make_pair( sizeof(cl_int), (void *)&src2.offset));
>>>>>>> facab407

    if(src1.clCxt -> impl -> double_support != 0)
    {
        args.push_back( std::make_pair( sizeof(cl_double), (void *)&alpha ));
        args.push_back( std::make_pair( sizeof(cl_double), (void *)&beta ));
        args.push_back( std::make_pair( sizeof(cl_double), (void *)&gama ));
    }
    else
    {
<<<<<<< HEAD
        float alpha_f = alpha, beta_f = beta, gama_f = gama;
        args.push_back( std::make_pair( sizeof(cl_float), (void *)&alpha_f ));
        args.push_back( std::make_pair( sizeof(cl_float), (void *)&beta_f ));
        args.push_back( std::make_pair( sizeof(cl_float), (void *)&gama_f ));
    }

    args.push_back( std::make_pair( sizeof(cl_mem), (void *)&dst.data ));
    args.push_back( std::make_pair( sizeof(cl_int), (void *)&dst.step ));
    args.push_back( std::make_pair( sizeof(cl_int), (void *)&dst.offset));
    args.push_back( std::make_pair( sizeof(cl_int), (void *)&src1.rows ));
    args.push_back( std::make_pair( sizeof(cl_int), (void *)&cols ));
    args.push_back( std::make_pair( sizeof(cl_int), (void *)&dst_step1 ));
=======
        args.push_back( make_pair( sizeof(cl_float), (void *)&alpha_f ));
        args.push_back( make_pair( sizeof(cl_float), (void *)&beta_f ));
        args.push_back( make_pair( sizeof(cl_float), (void *)&gama_f ));
    }

    args.push_back( make_pair( sizeof(cl_mem), (void *)&dst.data ));
    args.push_back( make_pair( sizeof(cl_int), (void *)&dst_step ));
    args.push_back( make_pair( sizeof(cl_int), (void *)&dst.offset));
    args.push_back( make_pair( sizeof(cl_int), (void *)&src1.rows ));
    args.push_back( make_pair( sizeof(cl_int), (void *)&cols ));
    args.push_back( make_pair( sizeof(cl_int), (void *)&dst_step1 ));
>>>>>>> facab407

    openCLExecuteKernel(clCxt, &arithm_addWeighted, "addWeighted", globalThreads, localThreads, args, -1, depth);
}

void cv::ocl::magnitudeSqr(const oclMat &src1, const oclMat &src2, oclMat &dst)
{
    CV_Assert(src1.type() == src2.type() && src1.size() == src2.size() &&
              (src1.depth() == CV_32F ));

    dst.create(src1.size(), src1.type());


    Context *clCxt = src1.clCxt;
    int channels = dst.oclchannels();
    int depth = dst.depth();


    int vector_lengths[4][7] = {{4, 0, 4, 4, 4, 4, 4},
        {4, 0, 4, 4, 4, 4, 4},
        {4, 0, 4, 4, 4, 4, 4},
        {4, 0, 4, 4, 4, 4, 4}
    };


    size_t vector_length = vector_lengths[channels - 1][depth];
    int offset_cols = (dst.offset / dst.elemSize1()) & (vector_length - 1);
    int cols = divUp(dst.cols * channels + offset_cols, vector_length);

    size_t localThreads[3]  = { 256, 1, 1 };
    size_t globalThreads[3] = { divUp(cols, localThreads[0]) *localThreads[0],
                                divUp(dst.rows, localThreads[1]) *localThreads[1],
                                1
                              };

    int dst_step1 = dst.cols * dst.elemSize();
    std::vector<std::pair<size_t , const void *> > args;
    args.push_back( std::make_pair( sizeof(cl_mem), (void *)&src1.data ));
    args.push_back( std::make_pair( sizeof(cl_int), (void *)&src1.step ));
    args.push_back( std::make_pair( sizeof(cl_int), (void *)&src1.offset));
    args.push_back( std::make_pair( sizeof(cl_mem), (void *)&src2.data ));
    args.push_back( std::make_pair( sizeof(cl_int), (void *)&src2.step ));
    args.push_back( std::make_pair( sizeof(cl_int), (void *)&src2.offset));
    args.push_back( std::make_pair( sizeof(cl_mem), (void *)&dst.data ));
    args.push_back( std::make_pair( sizeof(cl_int), (void *)&dst.step ));
    args.push_back( std::make_pair( sizeof(cl_int), (void *)&dst.offset));
    args.push_back( std::make_pair( sizeof(cl_int), (void *)&src1.rows ));
    args.push_back( std::make_pair( sizeof(cl_int), (void *)&cols ));
    args.push_back( std::make_pair( sizeof(cl_int), (void *)&dst_step1 ));

    openCLExecuteKernel(clCxt, &arithm_magnitudeSqr, "magnitudeSqr", globalThreads, localThreads, args, 1, depth);
}

void cv::ocl::magnitudeSqr(const oclMat &src1, oclMat &dst)
{
    CV_Assert (src1.depth() == CV_32F );
    CV_Assert(src1.size() == dst.size());

    dst.create(src1.size(), CV_32FC1);


    Context *clCxt = src1.clCxt;
    int channels = dst.oclchannels();
    int depth = dst.depth();


    int vector_lengths[4][7] = {{4, 0, 4, 4, 4, 4, 4},
        {4, 0, 4, 4, 4, 4, 4},
        {4, 0, 4, 4, 4, 4, 4},
        {4, 0, 4, 4, 4, 4, 4}
    };


    size_t vector_length = vector_lengths[channels - 1][depth];
    int offset_cols = (dst.offset / dst.elemSize1()) & (vector_length - 1);
    int cols = divUp(dst.cols * channels + offset_cols, vector_length);

    size_t localThreads[3]  = { 256, 1, 1 };
    size_t globalThreads[3] = { divUp(cols, localThreads[0]) *localThreads[0],
                                divUp(dst.rows, localThreads[1]) *localThreads[1],
                                1
                              };

    int dst_step1 = dst.cols * dst.elemSize();
    std::vector<std::pair<size_t , const void *> > args;
    args.push_back( std::make_pair( sizeof(cl_mem), (void *)&src1.data ));
    args.push_back( std::make_pair( sizeof(cl_int), (void *)&src1.step ));
    args.push_back( std::make_pair( sizeof(cl_int), (void *)&src1.offset));
    args.push_back( std::make_pair( sizeof(cl_mem), (void *)&dst.data ));
    args.push_back( std::make_pair( sizeof(cl_int), (void *)&dst.step ));
    args.push_back( std::make_pair( sizeof(cl_int), (void *)&dst.offset));
    args.push_back( std::make_pair( sizeof(cl_int), (void *)&src1.rows ));
    args.push_back( std::make_pair( sizeof(cl_int), (void *)&cols ));
    args.push_back( std::make_pair( sizeof(cl_int), (void *)&dst_step1 ));

    openCLExecuteKernel(clCxt, &arithm_magnitudeSqr, "magnitudeSqr", globalThreads, localThreads, args, 2, depth);
}

static void arithmetic_pow_run(const oclMat &src1, double p, oclMat &dst, std::string kernelName, const char **kernelString)
{
    CV_Assert(src1.cols == dst.cols && src1.rows == dst.rows);
    CV_Assert(src1.type() == dst.type());

    Context  *clCxt = src1.clCxt;
    int channels = dst.oclchannels();
    int depth = dst.depth();

    size_t vector_length = 1;
    int offset_cols = ((dst.offset % dst.step) / dst.elemSize1()) & (vector_length - 1);
    int cols = divUp(dst.cols * channels + offset_cols, vector_length);
    int rows = dst.rows;

    size_t localThreads[3]  = { 64, 4, 1 };
    size_t globalThreads[3] = { divUp(cols, localThreads[0]) *localThreads[0],
                                divUp(rows, localThreads[1]) *localThreads[1],
                                1
                              };

    int dst_step1 = dst.cols * dst.elemSize();
    std::vector<std::pair<size_t , const void *> > args;
    args.push_back( std::make_pair( sizeof(cl_mem), (void *)&src1.data ));
    args.push_back( std::make_pair( sizeof(cl_int), (void *)&src1.step ));
    args.push_back( std::make_pair( sizeof(cl_int), (void *)&src1.offset ));
    args.push_back( std::make_pair( sizeof(cl_mem), (void *)&dst.data ));
    args.push_back( std::make_pair( sizeof(cl_int), (void *)&dst.step ));
    args.push_back( std::make_pair( sizeof(cl_int), (void *)&dst.offset ));
    args.push_back( std::make_pair( sizeof(cl_int), (void *)&dst.rows ));
    args.push_back( std::make_pair( sizeof(cl_int), (void *)&cols ));
    args.push_back( std::make_pair( sizeof(cl_int), (void *)&dst_step1 ));
    if(src1.clCxt -> impl -> double_support == 0)
    {
        float pf = p;
        args.push_back( std::make_pair( sizeof(cl_float), (void *)&pf ));
    }
    else
        args.push_back( std::make_pair( sizeof(cl_double), (void *)&p ));

    openCLExecuteKernel(clCxt, kernelString, kernelName, globalThreads, localThreads, args, -1, depth);
}
void cv::ocl::pow(const oclMat &x, double p, oclMat &y)
{
    if(x.clCxt -> impl -> double_support == 0 && x.type() == CV_64F)
    {
        std::cout << "Selected device do not support double" << std::endl;
        return;
    }

    CV_Assert((x.type() == y.type() && x.size() == y.size() && x.depth() == CV_32F) || x.depth() == CV_64F);
    y.create(x.size(), x.type());
    std::string kernelName = "arithm_pow";

    arithmetic_pow_run(x, p, y, kernelName, &arithm_pow);
}<|MERGE_RESOLUTION|>--- conflicted
+++ resolved
@@ -2122,27 +2122,17 @@
                               };
 
     int dst_step1 = dst.cols * dst.elemSize();
-<<<<<<< HEAD
-    std::vector<std::pair<size_t , const void *> > args;
-    args.push_back( std::make_pair( sizeof(cl_mem), (void *)&src1.data ));
-    args.push_back( std::make_pair( sizeof(cl_int), (void *)&src1.step ));
-    args.push_back( std::make_pair( sizeof(cl_int), (void *)&src1.offset));
-    args.push_back( std::make_pair( sizeof(cl_mem), (void *)&src2.data ));
-    args.push_back( std::make_pair( sizeof(cl_int), (void *)&src2.step ));
-    args.push_back( std::make_pair( sizeof(cl_int), (void *)&src2.offset));
-=======
     int src1_step = (int) src1.step;
     int src2_step = (int) src2.step;
     int dst_step  = (int) dst.step;
     float alpha_f = alpha, beta_f = beta, gama_f = gama;
-    vector<pair<size_t , const void *> > args;
-    args.push_back( make_pair( sizeof(cl_mem), (void *)&src1.data ));
-    args.push_back( make_pair( sizeof(cl_int), (void *)&src1_step ));
-    args.push_back( make_pair( sizeof(cl_int), (void *)&src1.offset));
-    args.push_back( make_pair( sizeof(cl_mem), (void *)&src2.data ));
-    args.push_back( make_pair( sizeof(cl_int), (void *)&src2_step ));
-    args.push_back( make_pair( sizeof(cl_int), (void *)&src2.offset));
->>>>>>> facab407
+    std::vector<std::pair<size_t , const void *> > args;
+    args.push_back( std::make_pair( sizeof(cl_mem), (void *)&src1.data ));
+    args.push_back( std::make_pair( sizeof(cl_int), (void *)&src1_step ));
+    args.push_back( std::make_pair( sizeof(cl_int), (void *)&src1.offset));
+    args.push_back( std::make_pair( sizeof(cl_mem), (void *)&src2.data ));
+    args.push_back( std::make_pair( sizeof(cl_int), (void *)&src2_step ));
+    args.push_back( std::make_pair( sizeof(cl_int), (void *)&src2.offset));
 
     if(src1.clCxt -> impl -> double_support != 0)
     {
@@ -2152,32 +2142,17 @@
     }
     else
     {
-<<<<<<< HEAD
-        float alpha_f = alpha, beta_f = beta, gama_f = gama;
         args.push_back( std::make_pair( sizeof(cl_float), (void *)&alpha_f ));
         args.push_back( std::make_pair( sizeof(cl_float), (void *)&beta_f ));
         args.push_back( std::make_pair( sizeof(cl_float), (void *)&gama_f ));
     }
 
     args.push_back( std::make_pair( sizeof(cl_mem), (void *)&dst.data ));
-    args.push_back( std::make_pair( sizeof(cl_int), (void *)&dst.step ));
+    args.push_back( std::make_pair( sizeof(cl_int), (void *)&dst_step ));
     args.push_back( std::make_pair( sizeof(cl_int), (void *)&dst.offset));
     args.push_back( std::make_pair( sizeof(cl_int), (void *)&src1.rows ));
     args.push_back( std::make_pair( sizeof(cl_int), (void *)&cols ));
     args.push_back( std::make_pair( sizeof(cl_int), (void *)&dst_step1 ));
-=======
-        args.push_back( make_pair( sizeof(cl_float), (void *)&alpha_f ));
-        args.push_back( make_pair( sizeof(cl_float), (void *)&beta_f ));
-        args.push_back( make_pair( sizeof(cl_float), (void *)&gama_f ));
-    }
-
-    args.push_back( make_pair( sizeof(cl_mem), (void *)&dst.data ));
-    args.push_back( make_pair( sizeof(cl_int), (void *)&dst_step ));
-    args.push_back( make_pair( sizeof(cl_int), (void *)&dst.offset));
-    args.push_back( make_pair( sizeof(cl_int), (void *)&src1.rows ));
-    args.push_back( make_pair( sizeof(cl_int), (void *)&cols ));
-    args.push_back( make_pair( sizeof(cl_int), (void *)&dst_step1 ));
->>>>>>> facab407
 
     openCLExecuteKernel(clCxt, &arithm_addWeighted, "addWeighted", globalThreads, localThreads, args, -1, depth);
 }
