--- conflicted
+++ resolved
@@ -45,21 +45,7 @@
 //M*/
 #include "perf_precomp.hpp"
 
-<<<<<<< HEAD
-///////////// Canny ////////////////////////
-PERFTEST(Canny)
-{
-    Mat img = imread(abspath("aloeL.jpg"), IMREAD_GRAYSCALE);
-
-    if (img.empty())
-    {
-        throw runtime_error("can't open aloeL.jpg");
-    }
-
-    SUBTEST << img.cols << 'x' << img.rows << "; aloeL.jpg" << "; edges" << "; CV_8UC1";
-=======
 using namespace perf;
->>>>>>> 525b6eca
 
 ///////////// Canny ////////////////////////
 
