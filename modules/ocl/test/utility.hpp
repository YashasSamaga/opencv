--- conflicted
+++ resolved
@@ -121,21 +121,10 @@
 
 #define OCL_RNG_SEED 123456
 
-<<<<<<< HEAD
-CV_ENUM(CmpCode, CMP_EQ, CMP_GT, CMP_GE, CMP_LT, CMP_LE, CMP_NE)
-CV_ENUM(NormCode, NORM_INF, NORM_L1, NORM_L2, NORM_TYPE_MASK, NORM_RELATIVE, NORM_MINMAX)
-CV_ENUM(ReduceOp, REDUCE_SUM, REDUCE_AVG, REDUCE_MAX, REDUCE_MIN)
-CV_ENUM(MorphOp, MORPH_OPEN, MORPH_CLOSE, MORPH_GRADIENT, MORPH_TOPHAT, MORPH_BLACKHAT)
-CV_ENUM(ThreshOp, THRESH_BINARY, THRESH_BINARY_INV, THRESH_TRUNC, THRESH_TOZERO, THRESH_TOZERO_INV)
-CV_ENUM(Interpolation, INTER_NEAREST, INTER_LINEAR, INTER_CUBIC)
-CV_ENUM(Border, BORDER_REFLECT101, BORDER_REPLICATE, BORDER_CONSTANT, BORDER_REFLECT, BORDER_WRAP)
-CV_ENUM(TemplateMethod, TM_SQDIFF, TM_SQDIFF_NORMED, TM_CCORR, TM_CCORR_NORMED, TM_CCOEFF, TM_CCOEFF_NORMED)
-=======
 template <typename T>
 struct TSTestWithParam : public ::testing::TestWithParam<T>
 {
     cv::RNG rng;
->>>>>>> 98d55f34
 
     TSTestWithParam()
     {
@@ -256,7 +245,7 @@
 
 CV_ENUM(CmpCode, CMP_EQ, CMP_GT, CMP_GE, CMP_LT, CMP_LE, CMP_NE)
 CV_ENUM(NormCode, NORM_INF, NORM_L1, NORM_L2, NORM_TYPE_MASK, NORM_RELATIVE, NORM_MINMAX)
-CV_ENUM(ReduceOp, CV_REDUCE_SUM, CV_REDUCE_AVG, CV_REDUCE_MAX, CV_REDUCE_MIN)
+CV_ENUM(ReduceOp, REDUCE_SUM, REDUCE_AVG, REDUCE_MAX, REDUCE_MIN)
 CV_ENUM(MorphOp, MORPH_OPEN, MORPH_CLOSE, MORPH_GRADIENT, MORPH_TOPHAT, MORPH_BLACKHAT)
 CV_ENUM(ThreshOp, THRESH_BINARY, THRESH_BINARY_INV, THRESH_TRUNC, THRESH_TOZERO, THRESH_TOZERO_INV)
 CV_ENUM(Interpolation, INTER_NEAREST, INTER_LINEAR, INTER_CUBIC)
@@ -304,9 +293,9 @@
         } \
         catch (const cv::Exception & ex) \
         { \
-            if (ex.code == CV_OpenCLDoubleNotSupported)\
+            if (ex.code == cv::Error::OpenCLDoubleNotSupported)\
                 std::cout << "Test skipped (selected device does not support double)" << std::endl; \
-            else if (ex.code == CV_OpenCLNoAMDBlasFft) \
+            else if (ex.code == cv::Error::OpenCLNoAMDBlasFft) \
                 std::cout << "Test skipped (AMD Blas / Fft libraries are not available)" << std::endl; \
             else \
                 throw; \
