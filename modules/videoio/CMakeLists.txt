--- conflicted
+++ resolved
@@ -87,13 +87,7 @@
 if(TARGET ocv.3rdparty.dshow)
   list(APPEND videoio_srcs ${CMAKE_CURRENT_LIST_DIR}/src/cap_dshow.cpp)
   list(APPEND videoio_hdrs ${CMAKE_CURRENT_LIST_DIR}/src/cap_dshow.hpp)
-<<<<<<< HEAD
   list(APPEND tgts ocv.3rdparty.dshow)
-=======
-  if(MINGW AND X86_64)
-    set(CMAKE_CXX_FLAGS "${CMAKE_CXX_FLAGS} -DSTRSAFE_NO_DEPRECATE")
-  endif()
->>>>>>> 21ee54c3
 endif()
 
 if(TARGET ocv.3rdparty.msmf)
@@ -209,14 +203,8 @@
 
 # copy FFmpeg dll to the output folder
 if(WIN32 AND HAVE_FFMPEG_WRAPPER)
-<<<<<<< HEAD
-  if(MSVC64 OR MINGW64)
-    set(FFMPEG_SUFFIX "_64")
-=======
-  #copy ffmpeg dll to the output folder
   if(CMAKE_SIZEOF_VOID_P EQUAL 8)
     set(FFMPEG_SUFFIX _64)
->>>>>>> 21ee54c3
   endif()
   set(ffmpeg_dir "${OpenCV_BINARY_DIR}/3rdparty/ffmpeg")
   set(ffmpeg_bare_name "opencv_videoio_ffmpeg${FFMPEG_SUFFIX}.dll")
