--- conflicted
+++ resolved
@@ -1,172 +1,165 @@
-/*
- * Copyright 1993-2010 NVIDIA Corporation.  All rights reserved.
- *
- * NVIDIA Corporation and its licensors retain all intellectual
- * property and proprietary rights in and to this software and
- * related documentation and any modifications thereto.
- * Any use, reproduction, disclosure, or distribution of this
- * software and related documentation without an express license
- * agreement from NVIDIA Corporation is strictly prohibited.
- */
-
-#if !defined CUDA_DISABLER
-
-#include <math.h>
-
-#include "TestResize.h"
-
-
-template <class T>
-<<<<<<< HEAD
-TestResize<T>::TestResize(std::string testName, NCVTestSourceProvider<T> &src_,
-                          Ncv32u width_, Ncv32u height_, Ncv32u scaleFactor_, NcvBool bTextureCache_)
-    :
-    NCVTestProvider(testName),
-=======
-TestResize<T>::TestResize(std::string testName_, NCVTestSourceProvider<T> &src_,
-                          Ncv32u width_, Ncv32u height_, Ncv32u scaleFactor_, NcvBool bTextureCache_)
-    :
-    NCVTestProvider(testName_),
->>>>>>> f4e33ea0
-    src(src_),
-    width(width_),
-    height(height_),
-    scaleFactor(scaleFactor_),
-    bTextureCache(bTextureCache_)
-{
-}
-
-
-template <class T>
-bool TestResize<T>::toString(std::ofstream &strOut)
-{
-    strOut << "sizeof(T)=" << sizeof(T) << std::endl;
-    strOut << "width=" << width << std::endl;
-    strOut << "scaleFactor=" << scaleFactor << std::endl;
-    strOut << "bTextureCache=" << bTextureCache << std::endl;
-    return true;
-}
-
-
-template <class T>
-bool TestResize<T>::init()
-{
-    return true;
-}
-
-
-template <class T>
-bool TestResize<T>::process()
-{
-    NCVStatus ncvStat;
-    bool rcode = false;
-
-    Ncv32s smallWidth = this->width / this->scaleFactor;
-    Ncv32s smallHeight = this->height / this->scaleFactor;
-    if (smallWidth == 0 || smallHeight == 0)
-    {
-        return true;
-    }
-
-    NcvSize32u srcSize(this->width, this->height);
-
-    NCVMatrixAlloc<T> d_img(*this->allocatorGPU.get(), this->width, this->height);
-    ncvAssertReturn(d_img.isMemAllocated(), false);
-    NCVMatrixAlloc<T> h_img(*this->allocatorCPU.get(), this->width, this->height);
-    ncvAssertReturn(h_img.isMemAllocated(), false);
-
-    NCVMatrixAlloc<T> d_small(*this->allocatorGPU.get(), smallWidth, smallHeight);
-    ncvAssertReturn(d_small.isMemAllocated(), false);
-    NCVMatrixAlloc<T> h_small(*this->allocatorCPU.get(), smallWidth, smallHeight);
-    ncvAssertReturn(h_small.isMemAllocated(), false);
-    NCVMatrixAlloc<T> h_small_d(*this->allocatorCPU.get(), smallWidth, smallHeight);
-    ncvAssertReturn(h_small_d.isMemAllocated(), false);
-
-    NCV_SET_SKIP_COND(this->allocatorGPU.get()->isCounting());
-    NCV_SKIP_COND_BEGIN
-    ncvAssertReturn(this->src.fill(h_img), false);
-    NCV_SKIP_COND_END
-
-    ncvStat = h_img.copySolid(d_img, 0);
-    ncvAssertReturn(ncvStat == NPPST_SUCCESS, false);
-    NCV_SKIP_COND_BEGIN
-    if (sizeof(T) == sizeof(Ncv32u))
-    {
-        ncvStat = nppiStDecimate_32u_C1R((Ncv32u *)d_img.ptr(), d_img.pitch(),
-                                         (Ncv32u *)d_small.ptr(), d_small.pitch(),
-                                         srcSize, this->scaleFactor,
-                                         this->bTextureCache);
-    }
-    else if (sizeof(T) == sizeof(Ncv64u))
-    {
-        ncvStat = nppiStDecimate_64u_C1R((Ncv64u *)d_img.ptr(), d_img.pitch(),
-                                         (Ncv64u *)d_small.ptr(), d_small.pitch(),
-                                         srcSize, this->scaleFactor,
-                                         this->bTextureCache);
-    }
-    else
-    {
-        ncvAssertPrintReturn(false, "Incorrect downsample test instance", false);
-    }
-    ncvAssertReturn(ncvStat == NPPST_SUCCESS, false);
-    NCV_SKIP_COND_END
-    ncvStat = d_small.copySolid(h_small_d, 0);
-    ncvAssertReturn(ncvStat == NPPST_SUCCESS, false);
-
-    NCV_SKIP_COND_BEGIN
-    if (sizeof(T) == sizeof(Ncv32u))
-    {
-        ncvStat = nppiStDecimate_32u_C1R_host((Ncv32u *)h_img.ptr(), h_img.pitch(),
-                                              (Ncv32u *)h_small.ptr(), h_small.pitch(),
-                                              srcSize, this->scaleFactor);
-    }
-    else if (sizeof(T) == sizeof(Ncv64u))
-    {
-        ncvStat = nppiStDecimate_64u_C1R_host((Ncv64u *)h_img.ptr(), h_img.pitch(),
-                                              (Ncv64u *)h_small.ptr(), h_small.pitch(),
-                                              srcSize, this->scaleFactor);
-    }
-    else
-    {
-        ncvAssertPrintReturn(false, "Incorrect downsample test instance", false);
-    }
-    ncvAssertReturn(ncvStat == NPPST_SUCCESS, false);
-    NCV_SKIP_COND_END
-
-    //bit-to-bit check
-    bool bLoopVirgin = true;
-
-    NCV_SKIP_COND_BEGIN
-    //const Ncv64f relEPS = 0.005;
-    for (Ncv32u i=0; bLoopVirgin && i < h_small.height(); i++)
-    {
-        for (Ncv32u j=0; bLoopVirgin && j < h_small.width(); j++)
-        {
-            if (h_small.ptr()[h_small.stride()*i+j] != h_small_d.ptr()[h_small_d.stride()*i+j])
-            {
-                bLoopVirgin = false;
-            }
-        }
-    }
-    NCV_SKIP_COND_END
-
-    if (bLoopVirgin)
-    {
-        rcode = true;
-    }
-
-    return rcode;
-}
-
-
-template <class T>
-bool TestResize<T>::deinit()
-{
-    return true;
-}
-
-
-template class TestResize<Ncv32u>;
-template class TestResize<Ncv64u>;
-
+/*
+ * Copyright 1993-2010 NVIDIA Corporation.  All rights reserved.
+ *
+ * NVIDIA Corporation and its licensors retain all intellectual
+ * property and proprietary rights in and to this software and
+ * related documentation and any modifications thereto.
+ * Any use, reproduction, disclosure, or distribution of this
+ * software and related documentation without an express license
+ * agreement from NVIDIA Corporation is strictly prohibited.
+ */
+
+#if !defined CUDA_DISABLER
+
+#include <math.h>
+
+#include "TestResize.h"
+
+
+template <class T>
+TestResize<T>::TestResize(std::string testName_, NCVTestSourceProvider<T> &src_,
+                          Ncv32u width_, Ncv32u height_, Ncv32u scaleFactor_, NcvBool bTextureCache_)
+    :
+    NCVTestProvider(testName_),
+    src(src_),
+    width(width_),
+    height(height_),
+    scaleFactor(scaleFactor_),
+    bTextureCache(bTextureCache_)
+{
+}
+
+
+template <class T>
+bool TestResize<T>::toString(std::ofstream &strOut)
+{
+    strOut << "sizeof(T)=" << sizeof(T) << std::endl;
+    strOut << "width=" << width << std::endl;
+    strOut << "scaleFactor=" << scaleFactor << std::endl;
+    strOut << "bTextureCache=" << bTextureCache << std::endl;
+    return true;
+}
+
+
+template <class T>
+bool TestResize<T>::init()
+{
+    return true;
+}
+
+
+template <class T>
+bool TestResize<T>::process()
+{
+    NCVStatus ncvStat;
+    bool rcode = false;
+
+    Ncv32s smallWidth = this->width / this->scaleFactor;
+    Ncv32s smallHeight = this->height / this->scaleFactor;
+    if (smallWidth == 0 || smallHeight == 0)
+    {
+        return true;
+    }
+
+    NcvSize32u srcSize(this->width, this->height);
+
+    NCVMatrixAlloc<T> d_img(*this->allocatorGPU.get(), this->width, this->height);
+    ncvAssertReturn(d_img.isMemAllocated(), false);
+    NCVMatrixAlloc<T> h_img(*this->allocatorCPU.get(), this->width, this->height);
+    ncvAssertReturn(h_img.isMemAllocated(), false);
+
+    NCVMatrixAlloc<T> d_small(*this->allocatorGPU.get(), smallWidth, smallHeight);
+    ncvAssertReturn(d_small.isMemAllocated(), false);
+    NCVMatrixAlloc<T> h_small(*this->allocatorCPU.get(), smallWidth, smallHeight);
+    ncvAssertReturn(h_small.isMemAllocated(), false);
+    NCVMatrixAlloc<T> h_small_d(*this->allocatorCPU.get(), smallWidth, smallHeight);
+    ncvAssertReturn(h_small_d.isMemAllocated(), false);
+
+    NCV_SET_SKIP_COND(this->allocatorGPU.get()->isCounting());
+    NCV_SKIP_COND_BEGIN
+    ncvAssertReturn(this->src.fill(h_img), false);
+    NCV_SKIP_COND_END
+
+    ncvStat = h_img.copySolid(d_img, 0);
+    ncvAssertReturn(ncvStat == NPPST_SUCCESS, false);
+    NCV_SKIP_COND_BEGIN
+    if (sizeof(T) == sizeof(Ncv32u))
+    {
+        ncvStat = nppiStDecimate_32u_C1R((Ncv32u *)d_img.ptr(), d_img.pitch(),
+                                         (Ncv32u *)d_small.ptr(), d_small.pitch(),
+                                         srcSize, this->scaleFactor,
+                                         this->bTextureCache);
+    }
+    else if (sizeof(T) == sizeof(Ncv64u))
+    {
+        ncvStat = nppiStDecimate_64u_C1R((Ncv64u *)d_img.ptr(), d_img.pitch(),
+                                         (Ncv64u *)d_small.ptr(), d_small.pitch(),
+                                         srcSize, this->scaleFactor,
+                                         this->bTextureCache);
+    }
+    else
+    {
+        ncvAssertPrintReturn(false, "Incorrect downsample test instance", false);
+    }
+    ncvAssertReturn(ncvStat == NPPST_SUCCESS, false);
+    NCV_SKIP_COND_END
+    ncvStat = d_small.copySolid(h_small_d, 0);
+    ncvAssertReturn(ncvStat == NPPST_SUCCESS, false);
+
+    NCV_SKIP_COND_BEGIN
+    if (sizeof(T) == sizeof(Ncv32u))
+    {
+        ncvStat = nppiStDecimate_32u_C1R_host((Ncv32u *)h_img.ptr(), h_img.pitch(),
+                                              (Ncv32u *)h_small.ptr(), h_small.pitch(),
+                                              srcSize, this->scaleFactor);
+    }
+    else if (sizeof(T) == sizeof(Ncv64u))
+    {
+        ncvStat = nppiStDecimate_64u_C1R_host((Ncv64u *)h_img.ptr(), h_img.pitch(),
+                                              (Ncv64u *)h_small.ptr(), h_small.pitch(),
+                                              srcSize, this->scaleFactor);
+    }
+    else
+    {
+        ncvAssertPrintReturn(false, "Incorrect downsample test instance", false);
+    }
+    ncvAssertReturn(ncvStat == NPPST_SUCCESS, false);
+    NCV_SKIP_COND_END
+
+    //bit-to-bit check
+    bool bLoopVirgin = true;
+
+    NCV_SKIP_COND_BEGIN
+    //const Ncv64f relEPS = 0.005;
+    for (Ncv32u i=0; bLoopVirgin && i < h_small.height(); i++)
+    {
+        for (Ncv32u j=0; bLoopVirgin && j < h_small.width(); j++)
+        {
+            if (h_small.ptr()[h_small.stride()*i+j] != h_small_d.ptr()[h_small_d.stride()*i+j])
+            {
+                bLoopVirgin = false;
+            }
+        }
+    }
+    NCV_SKIP_COND_END
+
+    if (bLoopVirgin)
+    {
+        rcode = true;
+    }
+
+    return rcode;
+}
+
+
+template <class T>
+bool TestResize<T>::deinit()
+{
+    return true;
+}
+
+
+template class TestResize<Ncv32u>;
+template class TestResize<Ncv64u>;
+
 #endif /* CUDA_DISABLER */