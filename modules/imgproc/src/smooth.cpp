--- conflicted
+++ resolved
@@ -2315,11 +2315,7 @@
                                    double sigma_color, double sigma_space,
                                    int borderType)
 {
-<<<<<<< HEAD
     int type = _src.type(), depth = CV_MAT_DEPTH(type), cn = CV_MAT_CN(type);
-=======
-    int type = _src.type();
->>>>>>> ede6d448
     int i, j, maxk, radius;
 
     if (depth != CV_8U || cn > 4)
@@ -2345,7 +2341,6 @@
         return false;
 
     copyMakeBorder(src, temp, radius, radius, radius, radius, borderType);
-<<<<<<< HEAD
 	    
     std::vector<float> _space_weight(d * d);
     std::vector<int> _space_ofs(d * d);
@@ -2354,22 +2349,11 @@
     int * const space_ofs = &_space_ofs[0];
 
 	    // initialize space-related bilateral filter coefficients
-=======
-
-    std::vector<float> _space_weight(d * d);
-    std::vector<int> _space_ofs(d * d);
-    float *space_weight = &_space_weight[0];
-    int *space_ofs = &_space_ofs[0];
-
-    // initialize space-related bilateral filter coefficients
->>>>>>> ede6d448
     for( i = -radius, maxk = 0; i <= radius; i++ )
-    {
         for( j = -radius; j <= radius; j++ )
         {
             double r = std::sqrt((double)i * i + (double)j * j);
             if ( r > radius )
-<<<<<<< HEAD
 				continue;
 			space_weight[maxk] = (float)std::exp(r * r * gauss_space_coeff);
 			space_ofs[maxk++] = (int)(i * temp.step + j * cn);
@@ -2401,46 +2385,13 @@
 			ocl::typeToStr(type), ocl::typeToStr(CV_32FC(cn)),
                          ocl::convertTypeStr(CV_32S, CV_32F, cn, cvt[1]),
                          ocl::convertTypeStr(CV_32F, CV_8U, cn, cvt[2]), gauss_color_coeff));
-=======
-                continue;
-            space_weight[maxk] = (float)std::exp(r * r * gauss_space_coeff);
-            space_ofs[maxk++] = (int)(i * temp.step + j);
-        }
-    }
-
-    String kernelName("bilateral");
-    size_t sizeDiv = 1;
-
-    if ((ocl::Device::getDefault().isIntel()) &&
-        (ocl::Device::getDefault().type() == ocl::Device::TYPE_GPU))
-    {
-            //Intel GPU
-            if (dst.cols % 4 == 0)
-            {
-                    kernelName = "bilateral_float4";
-                    sizeDiv = 4;
-            }
-            else
-            {
-                    kernelName = "bilateral_float";
-            }
-    }
-    ocl::Kernel k(kernelName.c_str(), ocl::imgproc::bilateral_oclsrc,
-                  format("-D radius=%d -D maxk=%d "
-                         "-D gauss_color_coeff=%f", radius, maxk,
-                         (float)gauss_color_coeff));
->>>>>>> ede6d448
     if (k.empty())
         return false;
 
     Mat mspace_weight(1, d * d, CV_32FC1, space_weight);
     Mat mspace_ofs(1, d * d, CV_32SC1, space_ofs);
-<<<<<<< HEAD
     UMat ucolor_weight, uspace_weight, uspace_ofs;
 
-=======
-    UMat uspace_weight, uspace_ofs;
->>>>>>> ede6d448
     mspace_weight.copyTo(uspace_weight);
     mspace_ofs.copyTo(uspace_ofs);
 
@@ -2453,7 +2404,6 @@
 }
 
 #endif
-
 static void
 bilateralFilter_8u( const Mat& src, Mat& dst, int d,
     double sigma_color, double sigma_space,
