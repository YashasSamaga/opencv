/*********************************************************************
 * Software License Agreement (BSD License)
 *
 *  Copyright (c) 2009, Willow Garage, Inc.
 *  All rights reserved.
 *
 *  Redistribution and use in source and binary forms, with or without
 *  modification, are permitted provided that the following conditions
 *  are met:
 *
 *   * Redistributions of source code must retain the above copyright
 *     notice, this list of conditions and the following disclaimer.
 *   * Redistributions in binary form must reproduce the above
 *     copyright notice, this list of conditions and the following
 *     disclaimer in the documentation and/or other materials provided
 *     with the distribution.
 *   * Neither the name of the Willow Garage nor the names of its
 *     contributors may be used to endorse or promote products derived
 *     from this software without specific prior written permission.
 *
 *  THIS SOFTWARE IS PROVIDED BY THE COPYRIGHT HOLDERS AND CONTRIBUTORS
 *  "AS IS" AND ANY EXPRESS OR IMPLIED WARRANTIES, INCLUDING, BUT NOT
 *  LIMITED TO, THE IMPLIED WARRANTIES OF MERCHANTABILITY AND FITNESS
 *  FOR A PARTICULAR PURPOSE ARE DISCLAIMED. IN NO EVENT SHALL THE
 *  COPYRIGHT OWNER OR CONTRIBUTORS BE LIABLE FOR ANY DIRECT, INDIRECT,
 *  INCIDENTAL, SPECIAL, EXEMPLARY, OR CONSEQUENTIAL DAMAGES (INCLUDING,
 *  BUT NOT LIMITED TO, PROCUREMENT OF SUBSTITUTE GOODS OR SERVICES;
 *  LOSS OF USE, DATA, OR PROFITS; OR BUSINESS INTERRUPTION) HOWEVER
 *  CAUSED AND ON ANY THEORY OF LIABILITY, WHETHER IN CONTRACT, STRICT
 *  LIABILITY, OR TORT (INCLUDING NEGLIGENCE OR OTHERWISE) ARISING IN
 *  ANY WAY OUT OF THE USE OF THIS SOFTWARE, EVEN IF ADVISED OF THE
 *  POSSIBILITY OF SUCH DAMAGE.
 *********************************************************************/

/** Authors: Ethan Rublee, Vincent Rabaud, Gary Bradski */

#include "precomp.hpp"

////////////////////////////////////////////////////////////////////////////////////////////////////////////////////////

namespace
{

/** Function that computes the Harris response in a 9 x 9 patch at a given point in an image
 * @param patch the 9 x 9 patch
 * @param k the k in the Harris formula
 * @param dX_offsets pre-computed offset to get all the interesting dX values
 * @param dY_offsets pre-computed offset to get all the interesting dY values
 * @return
 */
template<typename PatchType, typename SumType>
  inline float harris(const cv::Mat& patch, float k, const std::vector<int> &dX_offsets,
                      const std::vector<int> &dY_offsets)
  {
    float a = 0, b = 0, c = 0;

    static cv::Mat_<SumType> dX(9, 7), dY(7, 9);
    SumType * dX_data = reinterpret_cast<SumType*> (dX.data), *dY_data = reinterpret_cast<SumType*> (dY.data);
    SumType * dX_data_end = dX_data + 9 * 7;
    PatchType * patch_data = reinterpret_cast<PatchType*> (patch.data);
    int two_row_offset = (int)(2 * patch.step1());
    std::vector<int>::const_iterator dX_offset = dX_offsets.begin(), dY_offset = dY_offsets.begin();
    // Compute the differences
    for (; dX_data != dX_data_end; ++dX_data, ++dY_data, ++dX_offset, ++dY_offset)
    {
      *dX_data = (SumType)(*(patch_data + *dX_offset)) - (SumType)(*(patch_data + *dX_offset - 2));
      *dY_data = (SumType)(*(patch_data + *dY_offset)) - (SumType)(*(patch_data + *dY_offset - two_row_offset));
    }

    // Compute the Scharr result
    dX_data = reinterpret_cast<SumType*> (dX.data);
    dY_data = reinterpret_cast<SumType*> (dY.data);
    for (size_t v = 0; v <= 6; v++, dY_data += 2)
    {
      for (size_t u = 0; u <= 6; u++, ++dX_data, ++dY_data)
      {
        // 1, 2 for Sobel, 3 and 10 for Scharr
        float Ix = (float)(1 * (*dX_data + *(dX_data + 14)) + 2 * (*(dX_data + 7)));
        float Iy = (float)(1 * (*dY_data + *(dY_data + 2)) + 2 * (*(dY_data + 1)));

        a += Ix * Ix;
        b += Iy * Iy;
        c += Ix * Iy;
      }
    }

    return ((a * b - c * c) - (k * ((a + b) * (a + b))));
  }

////////////////////////////////////////////////////////////////////////////////////////////////////////////////////////

/** Class used to compute the cornerness of specific points in an image */
struct HarrisResponse
{
  /** Constructor
   * @param image the image on which the cornerness will be computed (only its step is used
   * @param k the k in the Harris formula
   */
  explicit HarrisResponse(const cv::Mat& image, double k = 0.04);

  /** Compute the cornerness for given keypoints
   * @param kpts points at which the cornerness is computed and stored
   */
  void operator()(std::vector<cv::KeyPoint>& kpts) const;
private:
  /** The cached image to analyze */
  cv::Mat image_;

  /** The k factor in the Harris corner detection */
  double k_;

  /** The offset in X to compute the differences */
  std::vector<int> dX_offsets_;

  /** The offset in Y to compute the differences */
  std::vector<int> dY_offsets_;
};

/** Constructor
 * @param image the image on which the cornerness will be computed (only its step is used
 * @param k the k in the Harris formula
 */
HarrisResponse::HarrisResponse(const cv::Mat& image, double k) :
  image_(image), k_(k)
{
  // Compute the offsets for the Harris corners once and for all
  dX_offsets_.resize(7 * 9);
  dY_offsets_.resize(7 * 9);
  std::vector<int>::iterator dX_offsets = dX_offsets_.begin(), dY_offsets = dY_offsets_.begin();
  int x, y, image_step = (int)image.step1();
  for (y = 0; y <= 6 * image_step; y += image_step)
  {
    int dX_offset = y + 2, dY_offset = y + 2 * image_step;
    for (x = 0; x <= 6; ++x)
    {
      *(dX_offsets++) = dX_offset++;
      *(dY_offsets++) = dY_offset++;
    }
    for (size_t x = 7; x <= 8; ++x)
      *(dY_offsets++) = dY_offset++;
  }

  for (y = 7 * image_step; y <= 8 * image_step; y += image_step)
  {
    int dX_offset = y + 2;
    for (x = 0; x <= 6; ++x)
      *(dX_offsets++) = dX_offset++;
  }
}

/** Compute the cornerness for given keypoints
 * @param kpts points at which the cornerness is computed and stored
 */
void HarrisResponse::operator()(std::vector<cv::KeyPoint>& kpts) const
{
  // Those parameters are used to match the OpenCV computation of Harris corners
  float scale = (1 << 2) * 7.0f * 255.0f;
  scale = 1.0f / scale;
  float scale_sq_sq = scale * scale * scale * scale;

  // define it to 1 if you want to compare to what OpenCV computes
#define HARRIS_TEST 0
#if HARRIS_TEST
  cv::Mat_<float> dst;
  cv::cornerHarris(image_, dst, 7, 3, k_);
#endif
  for (std::vector<cv::KeyPoint>::iterator kpt = kpts.begin(), kpt_end = kpts.end(); kpt != kpt_end; ++kpt)
  {
    cv::Mat patch = image_(cv::Rect(cvRound(kpt->pt.x) - 4, cvRound(kpt->pt.y) - 4, 9, 9));

    // Compute the response
    kpt->response = harris<uchar, int> (patch, (float)k_, dX_offsets_, dY_offsets_) * scale_sq_sq;

#if HARRIS_TEST
    cv::Mat_<float> Ix(9, 9), Iy(9, 9);

    cv::Sobel(patch, Ix, CV_32F, 1, 0, 3, scale);
    cv::Sobel(patch, Iy, CV_32F, 0, 1, 3, scale);
    float a = 0, b = 0, c = 0;
    for (unsigned int y = 1; y <= 7; ++y)
    {
      for (unsigned int x = 1; x <= 7; ++x)
      {
        a += Ix(y, x) * Ix(y, x);
        b += Iy(y, x) * Iy(y, x);
        c += Ix(y, x) * Iy(y, x);
      }
    }
    //[ a c ]
    //[ c b ]
    float response = (float)((a * b - c * c) - k_ * ((a + b) * (a + b)));

    std::cout << kpt->response << " " << response << " " << dst(kpt->pt.y,kpt->pt.x) << std::endl;
#endif
  }
}

////////////////////////////////////////////////////////////////////////////////////////////////////////////////////////

inline bool keypointResponseGreater(const cv::KeyPoint& lhs, const cv::KeyPoint& rhs)
{
  return lhs.response > rhs.response;
}

struct KeypointResponseGreaterThanEqual
{
  KeypointResponseGreaterThanEqual(float value) :
    value(value)
  {
  }
  inline bool operator()(const cv::KeyPoint& kpt)
  {
    return kpt.response >= value;
  }
  float value;
};

/** Simple function that returns the area in the rectangle x1<=x<=x2, y1<=y<=y2 given an integral image
 * @param integral_image
 * @param x1
 * @param y1
 * @param x2
 * @param y2
 * @return
 */
template<typename SumType>
  inline SumType integral_rectangle(const SumType * val_ptr, std::vector<int>::const_iterator offset)
  {
    return *(val_ptr + *offset) - *(val_ptr + *(offset + 1)) - *(val_ptr + *(offset + 2)) + *(val_ptr + *(offset + 3));
  }

template<typename SumType>
  void IC_Angle_Integral(const cv::Mat& integral_image, const int half_k, cv::KeyPoint& kpt,
                         const std::vector<int> &horizontal_offsets, const std::vector<int> &vertical_offsets)
  {
    SumType m_01 = 0, m_10 = 0;

    // Go line by line in the circular patch
    std::vector<int>::const_iterator horizontal_iterator = horizontal_offsets.begin(), vertical_iterator =
        vertical_offsets.begin();
    const SumType* val_ptr = &(integral_image.at<SumType> (cvRound(kpt.pt.y), cvRound(kpt.pt.x)));
    for (int uv = 1; uv <= half_k; ++uv)
    {
      // Do the horizontal lines
      m_01 += uv * (-integral_rectangle(val_ptr, horizontal_iterator) + integral_rectangle(val_ptr,
                                                                                           horizontal_iterator + 4));
      horizontal_iterator += 8;

      // Do the vertical lines
      m_10 += uv * (-integral_rectangle(val_ptr, vertical_iterator)
          + integral_rectangle(val_ptr, vertical_iterator + 4));
      vertical_iterator += 8;
    }

    float x = (float)m_10;
    float y = (float)m_01;
    kpt.angle = cv::fastAtan2(y, x);
  }

template<typename PatchType, typename SumType>
  void IC_Angle(const cv::Mat& image, const int half_k, cv::KeyPoint& kpt, const std::vector<int> & u_max)
  {
    SumType m_01 = 0, m_10 = 0/*, m_00 = 0*/;

    const PatchType* val_center_ptr_plus = &(image.at<PatchType> (cvRound(kpt.pt.y), cvRound(kpt.pt.x))),
                   *val_center_ptr_minus;

    // Treat the center line differently, v=0

    {
      const PatchType* val = val_center_ptr_plus - half_k;
      for (int u = -half_k; u <= half_k; ++u, ++val)
        m_10 += u * (SumType)(*val);
    }

    // Go line by line in the circular patch
    val_center_ptr_minus = val_center_ptr_plus - image.step1();
    val_center_ptr_plus += image.step1();
    for (int v = 1; v <= half_k; ++v, val_center_ptr_plus += image.step1(), val_center_ptr_minus -= image.step1())
    {
      // The beginning of the two lines
      const PatchType* val_ptr_plus = val_center_ptr_plus - u_max[v];
      const PatchType* val_ptr_minus = val_center_ptr_minus - u_max[v];

      // Proceed over the two lines
      SumType v_sum = 0;
      for (int u = -u_max[v]; u <= u_max[v]; ++u, ++val_ptr_plus, ++val_ptr_minus)
      {
        SumType val_plus = *val_ptr_plus, val_minus = *val_ptr_minus;
        v_sum += (val_plus - val_minus);
        m_10 += u * (val_plus + val_minus);
      }
      m_01 += v * v_sum;
    }

    float x = (float)m_10;// / float(m_00);// / m_00;
    float y = (float)m_01;// / float(m_00);// / m_00;
    kpt.angle = cv::fastAtan2(y, x);
  }

inline int smoothedSum(const int *center, const int* int_diff)
{
  // Points in order 01
  //                 32
  return *(center + int_diff[2]) - *(center + int_diff[3]) - *(center + int_diff[1]) + *(center + int_diff[0]);
}

inline uchar smoothed_comparison(const int * center, const int* diff, int l, int m)
{
  static const uchar score[] = {1 << 0, 1 << 1, 1 << 2, 1 << 3, 1 << 4, 1 << 5, 1 << 6, 1 << 7};
  return (smoothedSum(center, diff + l) < smoothedSum(center, diff + l + 4)) ? score[m] : 0;
}
}

namespace cv
{

////////////////////////////////////////////////////////////////////////////////////////////////////////////////////////

class ORB::OrbPatterns
{
public:
  // We divide in 30 wedges
  static const int kNumAngles = 30;

  /** Constructor
   * Add +1 to the step as this is the step of the integral image, not image
   * @param sz
   * @param normalized_step
   * @return
   */
  OrbPatterns(int sz, unsigned int normalized_step_size) :
    normalized_step_(normalized_step_size)
  {
    relative_patterns_.resize(kNumAngles);
    for (int i = 0; i < kNumAngles; i++)
      generateRelativePattern(i, sz, relative_patterns_[i]);
  }

  /** Generate the patterns and relative patterns
   * @param sz
   * @param normalized_step
   * @return
   */
  static std::vector<cv::Mat> generateRotatedPatterns()
  {
    std::vector<cv::Mat> rotated_patterns(kNumAngles);
    cv::Mat_<cv::Vec2i> pattern = cv::Mat(512, 1, CV_32SC2, bit_pattern_31_);
    for (int i = 0; i < kNumAngles; i++)
    {
      const cv::Mat rotation_matrix = getRotationMat(i);
      transform(pattern, rotated_patterns[i], rotation_matrix);
      // Make sure the pattern is now one channel, and 512*2
      rotated_patterns[i] = rotated_patterns[i].reshape(1, 512);
    }
    return rotated_patterns;
  }

  /** Compute the brief pattern for a given keypoint
   * @param angle the orientation of the keypoint
   * @param sum the integral image
   * @param pt the keypoint
   * @param descriptor the descriptor
   */
  void compute(const cv::KeyPoint& kpt, const cv::Mat& sum, unsigned char * desc) const
  {
    float angle = kpt.angle;

    // Compute the pointer to the center of the feature
    int img_y = (int)(kpt.pt.y + 0.5);
    int img_x = (int)(kpt.pt.x + 0.5);
    const int * center = reinterpret_cast<const int *> (sum.ptr(img_y)) + img_x;
    // Compute the pointer to the absolute pattern row
    const int * diff = relative_patterns_[angle2Wedge(angle)].ptr<int> (0);
    for (int i = 0, j = 0; i < 32; ++i, j += 64)
    {
      desc[i] = smoothed_comparison(center, diff, j, 7) | smoothed_comparison(center, diff, j + 8, 6)
          | smoothed_comparison(center, diff, j + 16, 5) | smoothed_comparison(center, diff, j + 24, 4)
          | smoothed_comparison(center, diff, j + 32, 3) | smoothed_comparison(center, diff, j + 40, 2)
          | smoothed_comparison(center, diff, j + 48, 1) | smoothed_comparison(center, diff, j + 56, 0);
    }
  }

private:
  static inline int angle2Wedge(float angle)
  {
    static float scale = float(kNumAngles) / 360.0f;
    return std::min(int(std::floor(angle * scale)), kNumAngles - 1);
  }

  void generateRelativePattern(int angle_idx, int /*sz*/, cv::Mat & relative_pattern)
  {
    // Create the relative pattern
    relative_pattern.create(512, 4, CV_32SC1);
    int * relative_pattern_data = reinterpret_cast<int*> (relative_pattern.data);
    // Get the original rotated pattern
    const int * pattern_data;
    //switch (sz)
    {
      //default:
      if( rotated_patterns_.empty() )
          rotated_patterns_ = OrbPatterns::generateRotatedPatterns();
      pattern_data = reinterpret_cast<int*> (rotated_patterns_[angle_idx].data);
      //break;
    }

    int half_kernel = ORB::kKernelWidth / 2;
    for (int i = 0; i < 512; ++i)
    {
      int center = (int)(*(pattern_data + 2 * i) + normalized_step_ * (*(pattern_data + 2 * i + 1)));
      int nstep = (int)normalized_step_;
      // Points in order 01
      //                 32
      // +1 is added for certain coordinates for the integral image
      *(relative_pattern_data++) = center - half_kernel - half_kernel * nstep;
      *(relative_pattern_data++) = center + (half_kernel + 1) - half_kernel * nstep;
      *(relative_pattern_data++) = center + (half_kernel + 1) + (half_kernel + 1) * nstep;
      *(relative_pattern_data++) = center - half_kernel + (half_kernel + 1) * nstep;
    }
  }

  static cv::Mat getRotationMat(int angle_idx)
  {
    float a = float(float(angle_idx) / kNumAngles * CV_PI * 2);
    return (cv::Mat_<float>(2, 2) << cos(a), -sin(a), sin(a), cos(a));
  }

  /** Contains the relative patterns (rotated ones in relative coordinates)
   */
  std::vector<cv::Mat_<int> > relative_patterns_;

  /** The step of the integral image
   */
  size_t normalized_step_;

  /** Pattern loaded from the include files
   */
  static std::vector<cv::Mat> rotated_patterns_;
  static int bit_pattern_31_[256 * 4]; //number of tests * 4 (x1,y1,x2,y2)

};

std::vector<cv::Mat> ORB::OrbPatterns::rotated_patterns_;

//this is the definition for BIT_PATTERN
#include "orb_pattern.hpp"

////////////////////////////////////////////////////////////////////////////////////////////////////////////////////////

/** Constructor
 * @param detector_params parameters to use
 */
ORB::ORB(size_t n_features, const CommonParams & detector_params) :
  params_(detector_params), n_features_(n_features)
{
  // fill the extractors and descriptors for the corresponding scales
  float factor = (float)(1.0 / params_.scale_factor_ / params_.scale_factor_);
  int n_desired_features_per_scale = cvRound(n_features / ((std::pow(factor, int(params_.n_levels_)) - 1)
                                                 / (factor - 1)));
  n_features_per_level_.resize(detector_params.n_levels_);
  for (unsigned int level = 0; level < detector_params.n_levels_; level++)
  {
    n_features_per_level_[level] = n_desired_features_per_scale;
    n_desired_features_per_scale = cvRound(n_desired_features_per_scale * factor);
  }

  // Make sure we forget about what is too close to the boundary
  params_.edge_threshold_ = std::max(params_.edge_threshold_, params_.patch_size_ + kKernelWidth / 2 + 2);

  // pre-compute the end of a row in a circular patch
  half_patch_size_ = params_.patch_size_ / 2;
  u_max_.resize(half_patch_size_ + 1);
  for (int v = 0; v <= half_patch_size_ * sqrt(2.f) / 2 + 1; ++v)
    u_max_[v] = cvRound(sqrt(float(half_patch_size_ * half_patch_size_ - v * v)));

  // Make sure we are symmetric
  for (int v = half_patch_size_, v_0 = 0; v >= half_patch_size_ * sqrt(2.f) / 2; --v)
  {
    while (u_max_[v_0] == u_max_[v_0 + 1])
      ++v_0;
    u_max_[v] = v_0;
    ++v_0;
  }
}

/** destructor to empty the patterns */
ORB::~ORB()
{
  for (std::vector<OrbPatterns*>::const_iterator pattern = patterns_.begin(), pattern_end = patterns_.end(); pattern
      != pattern_end; ++pattern)
    if (*pattern)
      delete *pattern;
}

/** returns the descriptor size in bytes */
int ORB::descriptorSize() const
{
  return kBytes;
}

/** Compute the ORB features and descriptors on an image
 * @param img the image to compute the features and descriptors on
 * @param mask the mask to apply
 * @param keypoints the resulting keypoints
 */
void ORB::operator()(const cv::Mat &image, const cv::Mat &mask, std::vector<cv::KeyPoint> & keypoints)
{
  cv::Mat empty_descriptors;
  this->operator ()(image, mask, keypoints, empty_descriptors, true, false);
}

/** Compute the ORB features and descriptors on an image
 * @param img the image to compute the features and descriptors on
 * @param mask the mask to apply
 * @param keypoints the resulting keypoints
 * @param descriptors the resulting descriptors
 * @param useProvidedKeypoints if true, the keypoints are used as an input
 */
void ORB::operator()(const cv::Mat &image, const cv::Mat &mask, std::vector<cv::KeyPoint> & keypoints,
                     cv::Mat & descriptors, bool useProvidedKeypoints)
{
  this->operator ()(image, mask, keypoints, descriptors, !useProvidedKeypoints, true);
}

/** Compute the ORB features and descriptors on an image
 * @param img the image to compute the features and descriptors on
 * @param mask the mask to apply
 * @param keypoints the resulting keypoints
 * @param descriptors the resulting descriptors
 * @param do_keypoints if true, the keypoints are computed, otherwise used as an input
 * @param do_descriptors if true, also computes the descriptors
 */
void ORB::operator()(const cv::Mat &image_in, const cv::Mat &mask, std::vector<cv::KeyPoint> & keypoints_in_out,
                     cv::Mat & descriptors, bool do_keypoints, bool do_descriptors)
{
  if (((!do_keypoints) && (!do_descriptors)) || (image_in.empty()))
    return;

  cv::Mat image;
  if (image_in.type() != CV_8UC1)
    cvtColor(image_in, image, CV_BGR2GRAY);
  else
    image = image_in;

  if (do_descriptors)
    descriptors.release();

  // Pre-compute the scale pyramids
  std::vector<cv::Mat> image_pyramid(params_.n_levels_), mask_pyramid(params_.n_levels_);
  for (unsigned int level = 0; level < params_.n_levels_; ++level)
  {
    // Compute the resized image
    if (level != params_.first_level_)
    {
      float scale = 1 / std::pow(params_.scale_factor_, float(level) - float(params_.first_level_));
      cv::resize(image, image_pyramid[level], cv::Size(), scale, scale, cv::INTER_AREA);
      if (!mask.empty())
        cv::resize(mask, mask_pyramid[level], cv::Size(), scale, scale, cv::INTER_AREA);
    }
    else
    {
      image_pyramid[level] = image;
      mask_pyramid[level] = mask;
    }
  }

  // Pre-compute the keypoints (we keep the best over all scales, so this has to be done beforehand
  std::vector < std::vector<cv::KeyPoint> > all_keypoints;
  if (do_keypoints)
    // Get keypoints, those will be far enough from the border that no check will be required for the descriptor
    computeKeyPoints(image_pyramid, mask_pyramid, all_keypoints);
  else
  {
    // Remove keypoints very close to the border
    cv::KeyPointsFilter::runByImageBorder(keypoints_in_out, image.size(), params_.edge_threshold_);

    // Cluster the input keypoints depending on the level they were computed at
    all_keypoints.resize(params_.n_levels_);
    for (std::vector<cv::KeyPoint>::iterator keypoint = keypoints_in_out.begin(), keypoint_end = keypoints_in_out.end(); keypoint
        != keypoint_end; ++keypoint)
      all_keypoints[keypoint->octave].push_back(*keypoint);

    // Make sure we rescale the coordinates
    for (unsigned int level = 0; level < params_.n_levels_; ++level)
    {
      if (level == params_.first_level_)
        continue;

      std::vector<cv::KeyPoint> & keypoints = all_keypoints[level];
      float scale = 1.0f / std::pow(params_.scale_factor_, float(level) - float(params_.first_level_));
      for (std::vector<cv::KeyPoint>::iterator keypoint = keypoints.begin(), keypoint_end = keypoints.end(); keypoint
          != keypoint_end; ++keypoint)
        keypoint->pt *= scale;
    }
  }

  keypoints_in_out.clear();
  for (unsigned int level = 0; level < params_.n_levels_; ++level)
  {
    // Compute the resized image
    cv::Mat & working_mat = image_pyramid[level];

    // Compute the integral image
    cv::Mat integral_image;
    if (do_descriptors)
      // if we don't do the descriptors (and therefore, we only do the keypoints, it is faster to not compute the
      // integral image
      computeIntegralImage(working_mat, level, integral_image);

    // Get the features and compute their orientation
    std::vector<cv::KeyPoint> & keypoints = all_keypoints[level];
    computeOrientation(working_mat, integral_image, level, keypoints);

    // Compute the descriptors
    cv::Mat desc;
    if (do_descriptors)
      computeDescriptors(working_mat, integral_image, level, keypoints, desc);

    // Copy to the output data
    if (level != params_.first_level_)
    {
      float scale = std::pow(params_.scale_factor_, float(level) - float(params_.first_level_));
      for (std::vector<cv::KeyPoint>::iterator keypoint = keypoints.begin(), keypoint_end = keypoints.end(); keypoint
          != keypoint_end; ++keypoint)
        keypoint->pt *= scale;
    }
    // And add the keypoints to the output
    keypoints_in_out.insert(keypoints_in_out.end(), keypoints.begin(), keypoints.end());

    if (do_descriptors)
    {
      if (descriptors.empty())
        desc.copyTo(descriptors);
      else
        descriptors.push_back(desc);
    }
  }
}

//takes keypoints and culls them by the response
inline void cull(std::vector<cv::KeyPoint>& keypoints, size_t n_points)
{
  //this is only necessary if the keypoints size is greater than the number of desired points.
  if (keypoints.size() > n_points)
  {
    if (n_points==0) {
      keypoints.clear();
      return;
    }
    //first use nth element to partition the keypoints into the best and worst.
    std::nth_element(keypoints.begin(), keypoints.begin() + n_points, keypoints.end(), keypointResponseGreater);
    //this is the boundary response, and in the case of FAST may be ambigous
    float ambiguous_response = keypoints[n_points - 1].response;
    //use std::partition to grab all of the keypoints with the boundary response.
    std::vector<cv::KeyPoint>::const_iterator new_end =
        std::partition(keypoints.begin() + n_points, keypoints.end(),
                       KeypointResponseGreaterThanEqual(ambiguous_response));
    //resize the keypoints, given this new end point. nth_element and partition reordered the points inplace
    keypoints.resize(new_end - keypoints.begin());
  }
}

/** Compute the ORB keypoints on an image
 * @param image_pyramid the image pyramid to compute the features and descriptors on
 * @param mask_pyramid the masks to apply at every level
 * @param keypoints the resulting keypoints, clustered per level
 */
void ORB::computeKeyPoints(const std::vector<cv::Mat>& image_pyramid, const std::vector<cv::Mat>& mask_pyramid,
                           std::vector<std::vector<cv::KeyPoint> >& all_keypoints_out) const
{
  all_keypoints_out.resize(params_.n_levels_);

  // half_patch_size_ for orientation, 4 for Harris
  unsigned int edge_threshold = std::max(std::max(half_patch_size_, 4), params_.edge_threshold_);

  for (unsigned int level = 0; level < params_.n_levels_; ++level)
  {
    all_keypoints_out[level].reserve(n_features_per_level_[level]);

    std::vector<cv::KeyPoint> & keypoints = all_keypoints_out[level];

    // Detect FAST features, 20 is a good threshold
    cv::FastFeatureDetector fd(20, true);
    fd.detect(image_pyramid[level], keypoints, mask_pyramid[level]);

    // Remove keypoints very close to the border
    cv::KeyPointsFilter::runByImageBorder(keypoints, image_pyramid[level].size(), edge_threshold);

    // Keep more points than necessary as FAST does not give amazing corners
    cull(keypoints, 2 * n_features_per_level_[level]);

    // Compute the Harris cornerness (better scoring than FAST)
    HarrisResponse h(image_pyramid[level]);
    h(keypoints);
    //cull to the final desired level, using the new Harris scores.
    cull(keypoints, n_features_per_level_[level]);

    // Set the level of the coordinates
    for (std::vector<cv::KeyPoint>::iterator keypoint = keypoints.begin(), keypoint_end = keypoints.end(); keypoint
        != keypoint_end; ++keypoint)
      keypoint->octave = level;
  }
}

/** Compute the ORB keypoint orientations
 * @param image the image to compute the features and descriptors on
 * @param integral_image the integral image of the iamge (can be empty, but the computation will be slower)
 * @param scale the scale at which we compute the orientation
 * @param keypoints the resulting keypoints
 */
void ORB::computeOrientation(const cv::Mat& image, const cv::Mat& integral_image, unsigned int scale,
                             std::vector<cv::KeyPoint>& keypoints) const
{
  // Process each keypoint
  for (std::vector<cv::KeyPoint>::iterator keypoint = keypoints.begin(), keypoint_end = keypoints.end(); keypoint
      != keypoint_end; ++keypoint)
  {
    //get a patch at the keypoint
    if (integral_image.empty())
    {
      switch (image.depth())
      {
        case CV_8U:
          IC_Angle<uchar, int> (image, half_patch_size_, *keypoint, u_max_);
          break;
        case CV_32S:
          IC_Angle<int, int> (image, half_patch_size_, *keypoint, u_max_);
          break;
        case CV_32F:
          IC_Angle<float, float> (image, half_patch_size_, *keypoint, u_max_);
          break;
        case CV_64F:
          IC_Angle<double, double> (image, half_patch_size_, *keypoint, u_max_);
          break;
      }
    }
    else
    {
      // use the integral image if you can
      switch (integral_image.depth())
      {
        case CV_32S:
          IC_Angle_Integral<int> (integral_image, half_patch_size_, *keypoint, orientation_horizontal_offsets_[scale],
                                  orientation_vertical_offsets_[scale]);
          break;
        case CV_32F:
          IC_Angle_Integral<float> (integral_image, half_patch_size_, *keypoint,
                                    orientation_horizontal_offsets_[scale], orientation_vertical_offsets_[scale]);
          break;
        case CV_64F:
          IC_Angle_Integral<double> (integral_image, half_patch_size_, *keypoint,
                                     orientation_horizontal_offsets_[scale], orientation_vertical_offsets_[scale]);
          break;
      }
    }
  }
}

/** Compute the integral image and upadte the cached values
 * @param image the image to compute the features and descriptors on
 * @param level the scale at which we compute the orientation
 * @param descriptors the resulting descriptors
 */
void ORB::computeIntegralImage(const cv::Mat & image, unsigned int level, cv::Mat &integral_image)
{
  integral(image, integral_image, CV_32S);
  integral_image_steps_.resize(params_.n_levels_, 0);

<<<<<<< HEAD
  unsigned int integral_image_step = integral_image.step1();
  if (integral_image_steps_[level] == integral_image_step)
=======
  int integral_image_step = (int)integral_image.step1();
  if ((int)integral_image_steps_[level] == integral_image_step)
>>>>>>> d37beb40
    return;

  // If the integral image dimensions have changed, recompute everything

  // Cache the step sizes
  integral_image_steps_[level] = integral_image_step;

  // Cache the offsets for the orientation
  orientation_horizontal_offsets_.resize(params_.n_levels_);
  orientation_vertical_offsets_.resize(params_.n_levels_);
  orientation_horizontal_offsets_[level].resize(8 * half_patch_size_);
  orientation_vertical_offsets_[level].resize(8 * half_patch_size_);
  for (int v = 1, offset_index = 0; v <= half_patch_size_; ++v)
  {
    // Compute the offsets to use if using the integral image
    for (int signed_v = -v; signed_v <= v; signed_v += 2 * v)
    {
      // the offsets are computed so that we can compute the integral image
      // elem at 0 - eleme at 1 - elem at 2 + elem at 3
      orientation_horizontal_offsets_[level][offset_index] = (signed_v + 1) * integral_image_step + u_max_[v] + 1;
      orientation_vertical_offsets_[level][offset_index] = (u_max_[v] + 1) * integral_image_step + signed_v + 1;
      ++offset_index;
      orientation_horizontal_offsets_[level][offset_index] = signed_v * integral_image_step + u_max_[v] + 1;
      orientation_vertical_offsets_[level][offset_index] = -u_max_[v] * integral_image_step + signed_v + 1;
      ++offset_index;
      orientation_horizontal_offsets_[level][offset_index] = (signed_v + 1) * integral_image_step - u_max_[v];
      orientation_vertical_offsets_[level][offset_index] = (u_max_[v] + 1) * integral_image_step + signed_v;
      ++offset_index;
      orientation_horizontal_offsets_[level][offset_index] = signed_v * integral_image_step - u_max_[v];
      orientation_vertical_offsets_[level][offset_index] = -u_max_[v] * integral_image_step + signed_v;
      ++offset_index;
    }
  }

  // Remove the previous version if dimensions are different
  patterns_.resize(params_.n_levels_, 0);
  if (patterns_[level])
    delete patterns_[level];

  patterns_[level] = new OrbPatterns(params_.patch_size_, integral_image_step);
}

/** Compute the ORB decriptors
 * @param image the image to compute the features and descriptors on
 * @param integral_image the integral image of the image (can be empty, but the computation will be slower)
 * @param level the scale at which we compute the orientation
 * @param keypoints the keypoints to use
 * @param descriptors the resulting descriptors
 */
void ORB::computeDescriptors(const cv::Mat& image, const cv::Mat& integral_image, unsigned int level,
                             std::vector<cv::KeyPoint>& keypoints, cv::Mat & descriptors) const
{
  //convert to grayscale if more than one color
  cv::Mat gray_image = image;
  if (image.type() != CV_8UC1)
    cv::cvtColor(image, gray_image, CV_BGR2GRAY);

  // Get the patterns to apply
  OrbPatterns* patterns = patterns_[level];

  //create the descriptor mat, keypoints.size() rows, BYTES cols
  descriptors = cv::Mat::zeros((int)keypoints.size(), kBytes, CV_8UC1);

  for (size_t i = 0; i < keypoints.size(); i++)
    // look up the test pattern
    patterns->compute(keypoints[i], integral_image, descriptors.ptr((int)i));
}

}<|MERGE_RESOLUTION|>--- conflicted
+++ resolved
@@ -766,13 +766,8 @@
   integral(image, integral_image, CV_32S);
   integral_image_steps_.resize(params_.n_levels_, 0);
 
-<<<<<<< HEAD
-  unsigned int integral_image_step = integral_image.step1();
-  if (integral_image_steps_[level] == integral_image_step)
-=======
   int integral_image_step = (int)integral_image.step1();
   if ((int)integral_image_steps_[level] == integral_image_step)
->>>>>>> d37beb40
     return;
 
   // If the integral image dimensions have changed, recompute everything
