--- conflicted
+++ resolved
@@ -29,10 +29,7 @@
 
   # both wrapping and C++ implementation
   file(GLOB hdr2 ${OPENCV_MODULE_${m}_LOCATION}/misc/python/python_*.hpp)
-<<<<<<< HEAD
-=======
   list(SORT hdr2)
->>>>>>> 6a72bf50
   list(APPEND opencv_hdrs ${hdr2})
   list(APPEND opencv_userdef_hdrs ${hdr2})
 
