/*M///////////////////////////////////////////////////////////////////////////////////////
//
//  IMPORTANT: READ BEFORE DOWNLOADING, COPYING, INSTALLING OR USING.
//
//  By downloading, copying, installing or using the software you agree to this license.
//  If you do not agree to this license, do not download, install,
//  copy or use the software.
//
//
//                           License Agreement
//                For Open Source Computer Vision Library
//
// Copyright (C) 2000-2008, Intel Corporation, all rights reserved.
// Copyright (C) 2009-2011, Willow Garage Inc., all rights reserved.
// Third party copyrights are property of their respective owners.
//
// Redistribution and use in source and binary forms, with or without modification,
// are permitted provided that the following conditions are met:
//
//   * Redistribution's of source code must retain the above copyright notice,
//     this list of conditions and the following disclaimer.
//
//   * Redistribution's in binary form must reproduce the above copyright notice,
//     this list of conditions and the following disclaimer in the documentation
//     and/or other materials provided with the distribution.
//
//   * The name of the copyright holders may not be used to endorse or promote products
//     derived from this software without specific prior written permission.
//
// This software is provided by the copyright holders and contributors "as is" and
// any express or implied warranties, including, but not limited to, the implied
// warranties of merchantability and fitness for a particular purpose are disclaimed.
// In no event shall the Intel Corporation or contributors be liable for any direct,
// indirect, incidental, special, exemplary, or consequential damages
// (including, but not limited to, procurement of substitute goods or services;
// loss of use, data, or profits; or business interruption) however caused
// and on any theory of liability, whether in contract, strict liability,
// or tort (including negligence or otherwise) arising in any way out of
// the use of this software, even if advised of the possibility of such damage.
//
//M*/

/* ////////////////////////////////////////////////////////////////////
//
//  Arithmetic and logical operations: +, -, *, /, &, |, ^, ~, abs ...
//
// */

#include "precomp.hpp"
#include "opencl_kernels.hpp"

namespace cv
{

struct NOP {};

#if CV_SSE2

#define FUNCTOR_TEMPLATE(name)          \
    template<typename T> struct name {}

FUNCTOR_TEMPLATE(VLoadStore128);
FUNCTOR_TEMPLATE(VLoadStore64);
FUNCTOR_TEMPLATE(VLoadStore128Aligned);

#endif

template<typename T, class Op, class VOp>
void vBinOp(const T* src1, size_t step1, const T* src2, size_t step2, T* dst, size_t step, Size sz)
{
#if CV_SSE2
    VOp vop;
#endif
    Op op;

    for( ; sz.height--; src1 += step1/sizeof(src1[0]),
                        src2 += step2/sizeof(src2[0]),
                        dst += step/sizeof(dst[0]) )
    {
        int x = 0;

#if CV_SSE2
        if( USE_SSE2 )
        {
            for( ; x <= sz.width - 32/(int)sizeof(T); x += 32/sizeof(T) )
            {
                typename VLoadStore128<T>::reg_type r0 = VLoadStore128<T>::load(src1 + x               );
                typename VLoadStore128<T>::reg_type r1 = VLoadStore128<T>::load(src1 + x + 16/sizeof(T));
                r0 = vop(r0, VLoadStore128<T>::load(src2 + x               ));
                r1 = vop(r1, VLoadStore128<T>::load(src2 + x + 16/sizeof(T)));
                VLoadStore128<T>::store(dst + x               , r0);
                VLoadStore128<T>::store(dst + x + 16/sizeof(T), r1);
            }
        }
#endif
#if CV_SSE2
        if( USE_SSE2 )
        {
            for( ; x <= sz.width - 8/(int)sizeof(T); x += 8/sizeof(T) )
            {
                typename VLoadStore64<T>::reg_type r = VLoadStore64<T>::load(src1 + x);
                r = vop(r, VLoadStore64<T>::load(src2 + x));
                VLoadStore64<T>::store(dst + x, r);
            }
        }
#endif
#if CV_ENABLE_UNROLLED
        for( ; x <= sz.width - 4; x += 4 )
        {
            T v0 = op(src1[x], src2[x]);
            T v1 = op(src1[x+1], src2[x+1]);
            dst[x] = v0; dst[x+1] = v1;
            v0 = op(src1[x+2], src2[x+2]);
            v1 = op(src1[x+3], src2[x+3]);
            dst[x+2] = v0; dst[x+3] = v1;
        }
#endif

        for( ; x < sz.width; x++ )
            dst[x] = op(src1[x], src2[x]);
    }
}

template<typename T, class Op, class Op32>
void vBinOp32(const T* src1, size_t step1, const T* src2, size_t step2,
              T* dst, size_t step, Size sz)
{
#if CV_SSE2
    Op32 op32;
#endif
    Op op;

    for( ; sz.height--; src1 += step1/sizeof(src1[0]),
        src2 += step2/sizeof(src2[0]),
        dst += step/sizeof(dst[0]) )
    {
        int x = 0;

#if CV_SSE2
        if( USE_SSE2 )
        {
            if( (((size_t)src1|(size_t)src2|(size_t)dst)&15) == 0 )
            {
                for( ; x <= sz.width - 8; x += 8 )
                {
                    typename VLoadStore128Aligned<T>::reg_type r0 = VLoadStore128Aligned<T>::load(src1 + x    );
                    typename VLoadStore128Aligned<T>::reg_type r1 = VLoadStore128Aligned<T>::load(src1 + x + 4);
                    r0 = op32(r0, VLoadStore128Aligned<T>::load(src2 + x    ));
                    r1 = op32(r1, VLoadStore128Aligned<T>::load(src2 + x + 4));
                    VLoadStore128Aligned<T>::store(dst + x    , r0);
                    VLoadStore128Aligned<T>::store(dst + x + 4, r1);
                }
            }
        }
#endif
#if CV_SSE2
        if( USE_SSE2 )
        {
            for( ; x <= sz.width - 8; x += 8 )
            {
                typename VLoadStore128<T>::reg_type r0 = VLoadStore128<T>::load(src1 + x    );
                typename VLoadStore128<T>::reg_type r1 = VLoadStore128<T>::load(src1 + x + 4);
                r0 = op32(r0, VLoadStore128<T>::load(src2 + x    ));
                r1 = op32(r1, VLoadStore128<T>::load(src2 + x + 4));
                VLoadStore128<T>::store(dst + x    , r0);
                VLoadStore128<T>::store(dst + x + 4, r1);
            }
        }
#endif
#if CV_ENABLE_UNROLLED
        for( ; x <= sz.width - 4; x += 4 )
        {
            T v0 = op(src1[x], src2[x]);
            T v1 = op(src1[x+1], src2[x+1]);
            dst[x] = v0; dst[x+1] = v1;
            v0 = op(src1[x+2], src2[x+2]);
            v1 = op(src1[x+3], src2[x+3]);
            dst[x+2] = v0; dst[x+3] = v1;
        }
#endif

        for( ; x < sz.width; x++ )
            dst[x] = op(src1[x], src2[x]);
    }
}


template<typename T, class Op, class Op64>
void vBinOp64(const T* src1, size_t step1, const T* src2, size_t step2,
               T* dst, size_t step, Size sz)
{
#if CV_SSE2
    Op64 op64;
#endif
    Op op;

    for( ; sz.height--; src1 += step1/sizeof(src1[0]),
        src2 += step2/sizeof(src2[0]),
        dst += step/sizeof(dst[0]) )
    {
        int x = 0;

#if CV_SSE2
        if( USE_SSE2 )
        {
            if( (((size_t)src1|(size_t)src2|(size_t)dst)&15) == 0 )
            {
                for( ; x <= sz.width - 4; x += 4 )
                {
                    typename VLoadStore128Aligned<T>::reg_type r0 = VLoadStore128Aligned<T>::load(src1 + x    );
                    typename VLoadStore128Aligned<T>::reg_type r1 = VLoadStore128Aligned<T>::load(src1 + x + 2);
                    r0 = op64(r0, VLoadStore128Aligned<T>::load(src2 + x    ));
                    r1 = op64(r1, VLoadStore128Aligned<T>::load(src2 + x + 2));
                    VLoadStore128Aligned<T>::store(dst + x    , r0);
                    VLoadStore128Aligned<T>::store(dst + x + 2, r1);
                }
            }
        }
#endif

        for( ; x <= sz.width - 4; x += 4 )
        {
            T v0 = op(src1[x], src2[x]);
            T v1 = op(src1[x+1], src2[x+1]);
            dst[x] = v0; dst[x+1] = v1;
            v0 = op(src1[x+2], src2[x+2]);
            v1 = op(src1[x+3], src2[x+3]);
            dst[x+2] = v0; dst[x+3] = v1;
        }

        for( ; x < sz.width; x++ )
            dst[x] = op(src1[x], src2[x]);
    }
}

#if CV_SSE2

#define FUNCTOR_LOADSTORE_CAST(name, template_arg, register_type, load_body, store_body)\
    template <>                                                                                  \
    struct name<template_arg>{                                                                   \
        typedef register_type reg_type;                                                          \
        static reg_type load(const template_arg * p) { return load_body ((const reg_type *)p); } \
        static void store(template_arg * p, reg_type v) { store_body ((reg_type *)p, v); }       \
    }

#define FUNCTOR_LOADSTORE(name, template_arg, register_type, load_body, store_body)\
    template <>                                                                \
    struct name<template_arg>{                                                 \
        typedef register_type reg_type;                                        \
        static reg_type load(const template_arg * p) { return load_body (p); } \
        static void store(template_arg * p, reg_type v) { store_body (p, v); } \
    }

#define FUNCTOR_CLOSURE_2arg(name, template_arg, body)\
    template<>                                                                 \
    struct name<template_arg>                                                  \
    {                                                                          \
        VLoadStore128<template_arg>::reg_type operator()(                      \
                        const VLoadStore128<template_arg>::reg_type & a,       \
                        const VLoadStore128<template_arg>::reg_type & b) const \
        {                                                                      \
            body;                                                              \
        }                                                                      \
    }

#define FUNCTOR_CLOSURE_1arg(name, template_arg, body)\
    template<>                                                                 \
    struct name<template_arg>                                                  \
    {                                                                          \
        VLoadStore128<template_arg>::reg_type operator()(                      \
                        const VLoadStore128<template_arg>::reg_type & a,       \
                        const VLoadStore128<template_arg>::reg_type &  ) const \
        {                                                                      \
            body;                                                              \
        }                                                                      \
    }

FUNCTOR_LOADSTORE_CAST(VLoadStore128,  uchar, __m128i, _mm_loadu_si128, _mm_storeu_si128);
FUNCTOR_LOADSTORE_CAST(VLoadStore128,  schar, __m128i, _mm_loadu_si128, _mm_storeu_si128);
FUNCTOR_LOADSTORE_CAST(VLoadStore128, ushort, __m128i, _mm_loadu_si128, _mm_storeu_si128);
FUNCTOR_LOADSTORE_CAST(VLoadStore128,  short, __m128i, _mm_loadu_si128, _mm_storeu_si128);
FUNCTOR_LOADSTORE_CAST(VLoadStore128,    int, __m128i, _mm_loadu_si128, _mm_storeu_si128);
FUNCTOR_LOADSTORE(     VLoadStore128,  float, __m128 , _mm_loadu_ps   , _mm_storeu_ps   );
FUNCTOR_LOADSTORE(     VLoadStore128, double, __m128d, _mm_loadu_pd   , _mm_storeu_pd   );

FUNCTOR_LOADSTORE_CAST(VLoadStore64,  uchar, __m128i, _mm_loadl_epi64, _mm_storel_epi64);
FUNCTOR_LOADSTORE_CAST(VLoadStore64,  schar, __m128i, _mm_loadl_epi64, _mm_storel_epi64);
FUNCTOR_LOADSTORE_CAST(VLoadStore64, ushort, __m128i, _mm_loadl_epi64, _mm_storel_epi64);
FUNCTOR_LOADSTORE_CAST(VLoadStore64,  short, __m128i, _mm_loadl_epi64, _mm_storel_epi64);

FUNCTOR_LOADSTORE_CAST(VLoadStore128Aligned,    int, __m128i, _mm_load_si128, _mm_store_si128);
FUNCTOR_LOADSTORE(     VLoadStore128Aligned,  float, __m128 , _mm_load_ps   , _mm_store_ps   );
FUNCTOR_LOADSTORE(     VLoadStore128Aligned, double, __m128d, _mm_load_pd   , _mm_store_pd   );

FUNCTOR_TEMPLATE(VAdd);
FUNCTOR_CLOSURE_2arg(VAdd,  uchar, return _mm_adds_epu8 (a, b));
FUNCTOR_CLOSURE_2arg(VAdd,  schar, return _mm_adds_epi8 (a, b));
FUNCTOR_CLOSURE_2arg(VAdd, ushort, return _mm_adds_epu16(a, b));
FUNCTOR_CLOSURE_2arg(VAdd,  short, return _mm_adds_epi16(a, b));
FUNCTOR_CLOSURE_2arg(VAdd,    int, return _mm_add_epi32 (a, b));
FUNCTOR_CLOSURE_2arg(VAdd,  float, return _mm_add_ps    (a, b));
FUNCTOR_CLOSURE_2arg(VAdd, double, return _mm_add_pd    (a, b));

FUNCTOR_TEMPLATE(VSub);
FUNCTOR_CLOSURE_2arg(VSub,  uchar, return _mm_subs_epu8 (a, b));
FUNCTOR_CLOSURE_2arg(VSub,  schar, return _mm_subs_epi8 (a, b));
FUNCTOR_CLOSURE_2arg(VSub, ushort, return _mm_subs_epu16(a, b));
FUNCTOR_CLOSURE_2arg(VSub,  short, return _mm_subs_epi16(a, b));
FUNCTOR_CLOSURE_2arg(VSub,    int, return _mm_sub_epi32 (a, b));
FUNCTOR_CLOSURE_2arg(VSub,  float, return _mm_sub_ps    (a, b));
FUNCTOR_CLOSURE_2arg(VSub, double, return _mm_sub_pd    (a, b));

FUNCTOR_TEMPLATE(VMin);
FUNCTOR_CLOSURE_2arg(VMin, uchar, return _mm_min_epu8(a, b));
FUNCTOR_CLOSURE_2arg(VMin, schar,
        __m128i m = _mm_cmpgt_epi8(a, b);
        return _mm_xor_si128(a, _mm_and_si128(_mm_xor_si128(a, b), m));
    );
FUNCTOR_CLOSURE_2arg(VMin, ushort, return _mm_subs_epu16(a, _mm_subs_epu16(a, b)));
FUNCTOR_CLOSURE_2arg(VMin,  short, return _mm_min_epi16(a, b));
FUNCTOR_CLOSURE_2arg(VMin,    int,
        __m128i m = _mm_cmpgt_epi32(a, b);
        return _mm_xor_si128(a, _mm_and_si128(_mm_xor_si128(a, b), m));
    );
FUNCTOR_CLOSURE_2arg(VMin,  float, return _mm_min_ps(a, b));
FUNCTOR_CLOSURE_2arg(VMin, double, return _mm_min_pd(a, b));

FUNCTOR_TEMPLATE(VMax);
FUNCTOR_CLOSURE_2arg(VMax, uchar, return _mm_max_epu8(a, b));
FUNCTOR_CLOSURE_2arg(VMax, schar,
        __m128i m = _mm_cmpgt_epi8(b, a);
        return _mm_xor_si128(a, _mm_and_si128(_mm_xor_si128(a, b), m));
    );
FUNCTOR_CLOSURE_2arg(VMax, ushort, return _mm_adds_epu16(_mm_subs_epu16(a, b), b));
FUNCTOR_CLOSURE_2arg(VMax,  short, return _mm_max_epi16(a, b));
FUNCTOR_CLOSURE_2arg(VMax,    int,
        __m128i m = _mm_cmpgt_epi32(b, a);
        return _mm_xor_si128(a, _mm_and_si128(_mm_xor_si128(a, b), m));
    );
FUNCTOR_CLOSURE_2arg(VMax,  float, return _mm_max_ps(a, b));
FUNCTOR_CLOSURE_2arg(VMax, double, return _mm_max_pd(a, b));


static int CV_DECL_ALIGNED(16) v32f_absmask[] = { 0x7fffffff, 0x7fffffff, 0x7fffffff, 0x7fffffff };
static int CV_DECL_ALIGNED(16) v64f_absmask[] = { 0xffffffff, 0x7fffffff, 0xffffffff, 0x7fffffff };

FUNCTOR_TEMPLATE(VAbsDiff);
FUNCTOR_CLOSURE_2arg(VAbsDiff,  uchar,
        return _mm_add_epi8(_mm_subs_epu8(a, b), _mm_subs_epu8(b, a));
    );
FUNCTOR_CLOSURE_2arg(VAbsDiff,  schar,
        __m128i d = _mm_subs_epi8(a, b);
        __m128i m = _mm_cmpgt_epi8(b, a);
        return _mm_subs_epi8(_mm_xor_si128(d, m), m);
    );
FUNCTOR_CLOSURE_2arg(VAbsDiff, ushort,
        return _mm_add_epi16(_mm_subs_epu16(a, b), _mm_subs_epu16(b, a));
    );
FUNCTOR_CLOSURE_2arg(VAbsDiff,  short,
        __m128i M = _mm_max_epi16(a, b);
        __m128i m = _mm_min_epi16(a, b);
        return _mm_subs_epi16(M, m);
    );
FUNCTOR_CLOSURE_2arg(VAbsDiff,    int,
        __m128i d = _mm_sub_epi32(a, b);
        __m128i m = _mm_cmpgt_epi32(b, a);
        return _mm_sub_epi32(_mm_xor_si128(d, m), m);
    );
FUNCTOR_CLOSURE_2arg(VAbsDiff,  float,
        return _mm_and_ps(_mm_sub_ps(a,b), *(const __m128*)v32f_absmask);
    );
FUNCTOR_CLOSURE_2arg(VAbsDiff, double,
        return _mm_and_pd(_mm_sub_pd(a,b), *(const __m128d*)v64f_absmask);
    );

FUNCTOR_TEMPLATE(VAnd);
FUNCTOR_CLOSURE_2arg(VAnd, uchar, return _mm_and_si128(a, b));
FUNCTOR_TEMPLATE(VOr);
FUNCTOR_CLOSURE_2arg(VOr , uchar, return _mm_or_si128 (a, b));
FUNCTOR_TEMPLATE(VXor);
FUNCTOR_CLOSURE_2arg(VXor, uchar, return _mm_xor_si128(a, b));
FUNCTOR_TEMPLATE(VNot);
FUNCTOR_CLOSURE_1arg(VNot, uchar, return _mm_xor_si128(_mm_set1_epi32(-1), a));
#endif

#if CV_SSE2
#define IF_SIMD(op) op
#else
#define IF_SIMD(op) NOP
#endif

template<> inline uchar OpAdd<uchar>::operator ()(uchar a, uchar b) const
{ return CV_FAST_CAST_8U(a + b); }
template<> inline uchar OpSub<uchar>::operator ()(uchar a, uchar b) const
{ return CV_FAST_CAST_8U(a - b); }

template<typename T> struct OpAbsDiff
{
    typedef T type1;
    typedef T type2;
    typedef T rtype;
    T operator()(T a, T b) const { return (T)std::abs(a - b); }
};

template<> inline short OpAbsDiff<short>::operator ()(short a, short b) const
{ return saturate_cast<short>(std::abs(a - b)); }

template<> inline schar OpAbsDiff<schar>::operator ()(schar a, schar b) const
{ return saturate_cast<schar>(std::abs(a - b)); }

template<typename T, typename WT=T> struct OpAbsDiffS
{
    typedef T type1;
    typedef WT type2;
    typedef T rtype;
    T operator()(T a, WT b) const { return saturate_cast<T>(std::abs(a - b)); }
};

template<typename T> struct OpAnd
{
    typedef T type1;
    typedef T type2;
    typedef T rtype;
    T operator()( T a, T b ) const { return a & b; }
};

template<typename T> struct OpOr
{
    typedef T type1;
    typedef T type2;
    typedef T rtype;
    T operator()( T a, T b ) const { return a | b; }
};

template<typename T> struct OpXor
{
    typedef T type1;
    typedef T type2;
    typedef T rtype;
    T operator()( T a, T b ) const { return a ^ b; }
};

template<typename T> struct OpNot
{
    typedef T type1;
    typedef T type2;
    typedef T rtype;
    T operator()( T a, T ) const { return ~a; }
};

#if (ARITHM_USE_IPP == 1)
static inline void fixSteps(Size sz, size_t elemSize, size_t& step1, size_t& step2, size_t& step)
{
    if( sz.height == 1 )
        step1 = step2 = step = sz.width*elemSize;
}
#endif

static void add8u( const uchar* src1, size_t step1,
                   const uchar* src2, size_t step2,
                   uchar* dst, size_t step, Size sz, void* )
{
<<<<<<< HEAD
#if (ARITHM_USE_IPP == 1)
    fixSteps(sz, sizeof(dst[0]), step1, step2, step);
    if (0 <= ippiAdd_8u_C1RSfs(src1, (int)step1, src2, (int)step2, dst, (int)step, ippiSize(sz), 0))
        return;
    setIppErrorStatus();
#endif
    (vBinOp<uchar, OpAdd<uchar>, IF_SIMD(VAdd<uchar>)>(src1, step1, src2, step2, dst, step, sz));
=======
    IF_IPP(fixSteps(sz, sizeof(dst[0]), step1, step2, step);
           ippiAdd_8u_C1RSfs(src1, (int)step1, src2, (int)step2, dst, (int)step, ippiSize(sz), 0),
           (vBinOp8<uchar, OpAdd<uchar>, IF_SIMD(_VAdd8u)>(src1, step1, src2, step2, dst, step, sz)));
>>>>>>> c74fed1f
}

static void add8s( const schar* src1, size_t step1,
                   const schar* src2, size_t step2,
                   schar* dst, size_t step, Size sz, void* )
{
    vBinOp<schar, OpAdd<schar>, IF_SIMD(VAdd<schar>)>(src1, step1, src2, step2, dst, step, sz);
}

static void add16u( const ushort* src1, size_t step1,
                    const ushort* src2, size_t step2,
                    ushort* dst, size_t step, Size sz, void* )
{
<<<<<<< HEAD
#if (ARITHM_USE_IPP == 1)
    fixSteps(sz, sizeof(dst[0]), step1, step2, step);
    if (0 <= ippiAdd_16u_C1RSfs(src1, (int)step1, src2, (int)step2, dst, (int)step, ippiSize(sz), 0))
        return;
    setIppErrorStatus();
#endif
    (vBinOp<ushort, OpAdd<ushort>, IF_SIMD(VAdd<ushort>)>(src1, step1, src2, step2, dst, step, sz));
=======
    IF_IPP(fixSteps(sz, sizeof(dst[0]), step1, step2, step);
           ippiAdd_16u_C1RSfs(src1, (int)step1, src2, (int)step2, dst, (int)step, ippiSize(sz), 0),
            (vBinOp16<ushort, OpAdd<ushort>, IF_SIMD(_VAdd16u)>(src1, step1, src2, step2, dst, step, sz)));
>>>>>>> c74fed1f
}

static void add16s( const short* src1, size_t step1,
                    const short* src2, size_t step2,
                    short* dst, size_t step, Size sz, void* )
{
<<<<<<< HEAD
#if (ARITHM_USE_IPP == 1)
    fixSteps(sz, sizeof(dst[0]), step1, step2, step);
    if (0 <= ippiAdd_16s_C1RSfs(src1, (int)step1, src2, (int)step2, dst, (int)step, ippiSize(sz), 0))
        return;
    setIppErrorStatus();
#endif
    (vBinOp<short, OpAdd<short>, IF_SIMD(VAdd<short>)>(src1, step1, src2, step2, dst, step, sz));
=======
    IF_IPP(fixSteps(sz, sizeof(dst[0]), step1, step2, step);
           ippiAdd_16s_C1RSfs(src1, (int)step1, src2, (int)step2, dst, (int)step, ippiSize(sz), 0),
           (vBinOp16<short, OpAdd<short>, IF_SIMD(_VAdd16s)>(src1, step1, src2, step2, dst, step, sz)));
>>>>>>> c74fed1f
}

static void add32s( const int* src1, size_t step1,
                    const int* src2, size_t step2,
                    int* dst, size_t step, Size sz, void* )
{
    vBinOp32<int, OpAdd<int>, IF_SIMD(VAdd<int>)>(src1, step1, src2, step2, dst, step, sz);
}

static void add32f( const float* src1, size_t step1,
                    const float* src2, size_t step2,
                    float* dst, size_t step, Size sz, void* )
{
<<<<<<< HEAD
#if (ARITHM_USE_IPP == 1)
    fixSteps(sz, sizeof(dst[0]), step1, step2, step);
    if (0 <= ippiAdd_32f_C1R(src1, (int)step1, src2, (int)step2, dst, (int)step, ippiSize(sz)))
        return;
    setIppErrorStatus();
#endif
    (vBinOp32<float, OpAdd<float>, IF_SIMD(VAdd<float>)>(src1, step1, src2, step2, dst, step, sz));
=======
    IF_IPP(fixSteps(sz, sizeof(dst[0]), step1, step2, step);
           ippiAdd_32f_C1R(src1, (int)step1, src2, (int)step2, dst, (int)step, ippiSize(sz)),
           (vBinOp32f<OpAdd<float>, IF_SIMD(_VAdd32f)>(src1, step1, src2, step2, dst, step, sz)));
>>>>>>> c74fed1f
}

static void add64f( const double* src1, size_t step1,
                    const double* src2, size_t step2,
                    double* dst, size_t step, Size sz, void* )
{
    vBinOp64<double, OpAdd<double>, IF_SIMD(VAdd<double>)>(src1, step1, src2, step2, dst, step, sz);
}

static void sub8u( const uchar* src1, size_t step1,
                   const uchar* src2, size_t step2,
                   uchar* dst, size_t step, Size sz, void* )
{
<<<<<<< HEAD
#if (ARITHM_USE_IPP == 1)
    fixSteps(sz, sizeof(dst[0]), step1, step2, step);
    if (0 <= ippiSub_8u_C1RSfs(src2, (int)step2, src1, (int)step1, dst, (int)step, ippiSize(sz), 0))
        return;
    setIppErrorStatus();
#endif
    (vBinOp<uchar, OpSub<uchar>, IF_SIMD(VSub<uchar>)>(src1, step1, src2, step2, dst, step, sz));
=======
    IF_IPP(fixSteps(sz, sizeof(dst[0]), step1, step2, step);
           ippiSub_8u_C1RSfs(src2, (int)step2, src1, (int)step1, dst, (int)step, ippiSize(sz), 0),
           (vBinOp8<uchar, OpSub<uchar>, IF_SIMD(_VSub8u)>(src1, step1, src2, step2, dst, step, sz)));
>>>>>>> c74fed1f
}

static void sub8s( const schar* src1, size_t step1,
                   const schar* src2, size_t step2,
                   schar* dst, size_t step, Size sz, void* )
{
    vBinOp<schar, OpSub<schar>, IF_SIMD(VSub<schar>)>(src1, step1, src2, step2, dst, step, sz);
}

static void sub16u( const ushort* src1, size_t step1,
                    const ushort* src2, size_t step2,
                    ushort* dst, size_t step, Size sz, void* )
{
<<<<<<< HEAD
#if (ARITHM_USE_IPP == 1)
    fixSteps(sz, sizeof(dst[0]), step1, step2, step);
    if (0 <= ippiSub_16u_C1RSfs(src2, (int)step2, src1, (int)step1, dst, (int)step, ippiSize(sz), 0))
        return;
    setIppErrorStatus();
#endif
    (vBinOp<ushort, OpSub<ushort>, IF_SIMD(VSub<ushort>)>(src1, step1, src2, step2, dst, step, sz));
=======
    IF_IPP(fixSteps(sz, sizeof(dst[0]), step1, step2, step);
           ippiSub_16u_C1RSfs(src2, (int)step2, src1, (int)step1, dst, (int)step, ippiSize(sz), 0),
           (vBinOp16<ushort, OpSub<ushort>, IF_SIMD(_VSub16u)>(src1, step1, src2, step2, dst, step, sz)));
>>>>>>> c74fed1f
}

static void sub16s( const short* src1, size_t step1,
                    const short* src2, size_t step2,
                    short* dst, size_t step, Size sz, void* )
{
<<<<<<< HEAD
#if (ARITHM_USE_IPP == 1)
    fixSteps(sz, sizeof(dst[0]), step1, step2, step);
    if (0 <= ippiSub_16s_C1RSfs(src2, (int)step2, src1, (int)step1, dst, (int)step, ippiSize(sz), 0))
        return;
    setIppErrorStatus();
#endif
    (vBinOp<short, OpSub<short>, IF_SIMD(VSub<short>)>(src1, step1, src2, step2, dst, step, sz));
=======
    IF_IPP(fixSteps(sz, sizeof(dst[0]), step1, step2, step);
           ippiSub_16s_C1RSfs(src2, (int)step2, src1, (int)step1, dst, (int)step, ippiSize(sz), 0),
           (vBinOp16<short, OpSub<short>, IF_SIMD(_VSub16s)>(src1, step1, src2, step2, dst, step, sz)));
>>>>>>> c74fed1f
}

static void sub32s( const int* src1, size_t step1,
                    const int* src2, size_t step2,
                    int* dst, size_t step, Size sz, void* )
{
    vBinOp32<int, OpSub<int>, IF_SIMD(VSub<int>)>(src1, step1, src2, step2, dst, step, sz);
}

static void sub32f( const float* src1, size_t step1,
                   const float* src2, size_t step2,
                   float* dst, size_t step, Size sz, void* )
{
<<<<<<< HEAD
#if (ARITHM_USE_IPP == 1)
    fixSteps(sz, sizeof(dst[0]), step1, step2, step);
    if (0 <= ippiSub_32f_C1R(src2, (int)step2, src1, (int)step1, dst, (int)step, ippiSize(sz)))
        return;
    setIppErrorStatus();
#endif
    (vBinOp32<float, OpSub<float>, IF_SIMD(VSub<float>)>(src1, step1, src2, step2, dst, step, sz));
=======
    IF_IPP(fixSteps(sz, sizeof(dst[0]), step1, step2, step);
           ippiSub_32f_C1R(src2, (int)step2, src1, (int)step1, dst, (int)step, ippiSize(sz)),
           (vBinOp32f<OpSub<float>, IF_SIMD(_VSub32f)>(src1, step1, src2, step2, dst, step, sz)));
>>>>>>> c74fed1f
}

static void sub64f( const double* src1, size_t step1,
                    const double* src2, size_t step2,
                    double* dst, size_t step, Size sz, void* )
{
    vBinOp64<double, OpSub<double>, IF_SIMD(VSub<double>)>(src1, step1, src2, step2, dst, step, sz);
}

template<> inline uchar OpMin<uchar>::operator ()(uchar a, uchar b) const { return CV_MIN_8U(a, b); }
template<> inline uchar OpMax<uchar>::operator ()(uchar a, uchar b) const { return CV_MAX_8U(a, b); }

static void max8u( const uchar* src1, size_t step1,
                   const uchar* src2, size_t step2,
                   uchar* dst, size_t step, Size sz, void* )
{
#if (ARITHM_USE_IPP == 1)
    uchar* s1 = (uchar*)src1;
    uchar* s2 = (uchar*)src2;
    uchar* d  = dst;
    fixSteps(sz, sizeof(dst[0]), step1, step2, step);
    int i = 0;
    for(; i < sz.height; i++)
    {
        if (0 > ippsMaxEvery_8u(s1, s2, d, sz.width))
            break;
        s1 += step1;
        s2 += step2;
        d  += step;
    }
    if (i == sz.height)
        return;
    setIppErrorStatus();
#endif
<<<<<<< HEAD
    vBinOp<uchar, OpMax<uchar>, IF_SIMD(VMax<uchar>)>(src1, step1, src2, step2, dst, step, sz);
=======

//    IF_IPP(fixSteps(sz, sizeof(dst[0]), step1, step2, step);
//           ippiMaxEvery_8u_C1R(src1, (int)step1, src2, (int)step2, dst, ippiSize(sz)),
//           (vBinOp8<uchar, OpMax<uchar>, IF_SIMD(_VMax8u)>(src1, step1, src2, step2, dst, step, sz)));
>>>>>>> c74fed1f
}

static void max8s( const schar* src1, size_t step1,
                   const schar* src2, size_t step2,
                   schar* dst, size_t step, Size sz, void* )
{
    vBinOp<schar, OpMax<schar>, IF_SIMD(VMax<schar>)>(src1, step1, src2, step2, dst, step, sz);
}

static void max16u( const ushort* src1, size_t step1,
                    const ushort* src2, size_t step2,
                    ushort* dst, size_t step, Size sz, void* )
{
#if (ARITHM_USE_IPP == 1)
    ushort* s1 = (ushort*)src1;
    ushort* s2 = (ushort*)src2;
    ushort* d  = dst;
    fixSteps(sz, sizeof(dst[0]), step1, step2, step);
    int i = 0;
    for(; i < sz.height; i++)
    {
        if (0 > ippsMaxEvery_16u(s1, s2, d, sz.width))
            break;
        s1 = (ushort*)((uchar*)s1 + step1);
        s2 = (ushort*)((uchar*)s2 + step2);
        d  = (ushort*)((uchar*)d + step);
    }
    if (i == sz.height)
        return;
    setIppErrorStatus();
#endif
<<<<<<< HEAD
    vBinOp<ushort, OpMax<ushort>, IF_SIMD(VMax<ushort>)>(src1, step1, src2, step2, dst, step, sz);
=======

//    IF_IPP(fixSteps(sz, sizeof(dst[0]), step1, step2, step);
//           ippiMaxEvery_16u_C1R(src1, (int)step1, src2, (int)step2, dst, ippiSize(sz)),
//           (vBinOp16<ushort, OpMax<ushort>, IF_SIMD(_VMax16u)>(src1, step1, src2, step2, dst, step, sz)));
>>>>>>> c74fed1f
}

static void max16s( const short* src1, size_t step1,
                    const short* src2, size_t step2,
                    short* dst, size_t step, Size sz, void* )
{
    vBinOp<short, OpMax<short>, IF_SIMD(VMax<short>)>(src1, step1, src2, step2, dst, step, sz);
}

static void max32s( const int* src1, size_t step1,
                    const int* src2, size_t step2,
                    int* dst, size_t step, Size sz, void* )
{
    vBinOp32<int, OpMax<int>, IF_SIMD(VMax<int>)>(src1, step1, src2, step2, dst, step, sz);
}

static void max32f( const float* src1, size_t step1,
                    const float* src2, size_t step2,
                    float* dst, size_t step, Size sz, void* )
{
#if (ARITHM_USE_IPP == 1)
    float* s1 = (float*)src1;
    float* s2 = (float*)src2;
    float* d  = dst;
    fixSteps(sz, sizeof(dst[0]), step1, step2, step);
    int i = 0;
    for(; i < sz.height; i++)
    {
        if (0 > ippsMaxEvery_32f(s1, s2, d, sz.width))
            break;
        s1 = (float*)((uchar*)s1 + step1);
        s2 = (float*)((uchar*)s2 + step2);
        d  = (float*)((uchar*)d + step);
    }
    if (i == sz.height)
        return;
    setIppErrorStatus();
#endif
<<<<<<< HEAD
    vBinOp32<float, OpMax<float>, IF_SIMD(VMax<float>)>(src1, step1, src2, step2, dst, step, sz);
=======
//    IF_IPP(fixSteps(sz, sizeof(dst[0]), step1, step2, step);
//           ippiMaxEvery_32f_C1R(src1, (int)step1, src2, (int)step2, dst, ippiSize(sz)),
//           (vBinOp32f<OpMax<float>, IF_SIMD(_VMax32f)>(src1, step1, src2, step2, dst, step, sz)));
>>>>>>> c74fed1f
}

static void max64f( const double* src1, size_t step1,
                    const double* src2, size_t step2,
                    double* dst, size_t step, Size sz, void* )
{
#if ARITHM_USE_IPP == 1
    double* s1 = (double*)src1;
    double* s2 = (double*)src2;
    double* d  = dst;
    fixSteps(sz, sizeof(dst[0]), step1, step2, step);
    int i = 0;
    for(; i < sz.height; i++)
    {
        if (0 > ippsMaxEvery_64f(s1, s2, d, sz.width))
            break;
        s1 = (double*)((uchar*)s1 + step1);
        s2 = (double*)((uchar*)s2 + step2);
        d  = (double*)((uchar*)d + step);
    }
    if (i == sz.height)
        return;
    setIppErrorStatus();
#endif
    vBinOp64<double, OpMax<double>, IF_SIMD(VMax<double>)>(src1, step1, src2, step2, dst, step, sz);
}

static void min8u( const uchar* src1, size_t step1,
                   const uchar* src2, size_t step2,
                   uchar* dst, size_t step, Size sz, void* )
{
#if (ARITHM_USE_IPP == 1)
    uchar* s1 = (uchar*)src1;
    uchar* s2 = (uchar*)src2;
    uchar* d  = dst;
    fixSteps(sz, sizeof(dst[0]), step1, step2, step);
    int i = 0;
    for(; i < sz.height; i++)
    {
        if (0 > ippsMinEvery_8u(s1, s2, d, sz.width))
            break;
        s1 += step1;
        s2 += step2;
        d  += step;
    }
    if (i == sz.height)
        return;
    setIppErrorStatus();
#endif
<<<<<<< HEAD
    vBinOp<uchar, OpMin<uchar>, IF_SIMD(VMin<uchar>)>(src1, step1, src2, step2, dst, step, sz);
=======

//    IF_IPP(fixSteps(sz, sizeof(dst[0]), step1, step2, step);
//           ippiMinEvery_8u_C1R(src1, (int)step1, src2, (int)step2, dst, ippiSize(sz)),
//           (vBinOp8<uchar, OpMin<uchar>, IF_SIMD(_VMin8u)>(src1, step1, src2, step2, dst, step, sz)));
>>>>>>> c74fed1f
}

static void min8s( const schar* src1, size_t step1,
                   const schar* src2, size_t step2,
                   schar* dst, size_t step, Size sz, void* )
{
    vBinOp<schar, OpMin<schar>, IF_SIMD(VMin<schar>)>(src1, step1, src2, step2, dst, step, sz);
}

static void min16u( const ushort* src1, size_t step1,
                    const ushort* src2, size_t step2,
                    ushort* dst, size_t step, Size sz, void* )
{
#if (ARITHM_USE_IPP == 1)
    ushort* s1 = (ushort*)src1;
    ushort* s2 = (ushort*)src2;
    ushort* d  = dst;
    fixSteps(sz, sizeof(dst[0]), step1, step2, step);
    int i = 0;
    for(; i < sz.height; i++)
    {
        if (0 > ippsMinEvery_16u(s1, s2, d, sz.width))
            break;
        s1 = (ushort*)((uchar*)s1 + step1);
        s2 = (ushort*)((uchar*)s2 + step2);
        d  = (ushort*)((uchar*)d + step);
    }
    if (i == sz.height)
        return;
    setIppErrorStatus();
#endif
<<<<<<< HEAD
    vBinOp<ushort, OpMin<ushort>, IF_SIMD(VMin<ushort>)>(src1, step1, src2, step2, dst, step, sz);
=======

//    IF_IPP(fixSteps(sz, sizeof(dst[0]), step1, step2, step);
//           ippiMinEvery_16u_C1R(src1, (int)step1, src2, (int)step2, dst, ippiSize(sz)),
//           (vBinOp16<ushort, OpMin<ushort>, IF_SIMD(_VMin16u)>(src1, step1, src2, step2, dst, step, sz)));
>>>>>>> c74fed1f
}

static void min16s( const short* src1, size_t step1,
                    const short* src2, size_t step2,
                    short* dst, size_t step, Size sz, void* )
{
    vBinOp<short, OpMin<short>, IF_SIMD(VMin<short>)>(src1, step1, src2, step2, dst, step, sz);
}

static void min32s( const int* src1, size_t step1,
                    const int* src2, size_t step2,
                    int* dst, size_t step, Size sz, void* )
{
    vBinOp32<int, OpMin<int>, IF_SIMD(VMin<int>)>(src1, step1, src2, step2, dst, step, sz);
}

static void min32f( const float* src1, size_t step1,
                    const float* src2, size_t step2,
                    float* dst, size_t step, Size sz, void* )
{
#if (ARITHM_USE_IPP == 1)
    float* s1 = (float*)src1;
    float* s2 = (float*)src2;
    float* d  = dst;
    fixSteps(sz, sizeof(dst[0]), step1, step2, step);
    int i = 0;
    for(; i < sz.height; i++)
    {
        if (0 > ippsMinEvery_32f(s1, s2, d, sz.width))
            break;
        s1 = (float*)((uchar*)s1 + step1);
        s2 = (float*)((uchar*)s2 + step2);
        d  = (float*)((uchar*)d + step);
    }
    if (i == sz.height)
        return;
    setIppErrorStatus();
#endif
<<<<<<< HEAD
    vBinOp32<float, OpMin<float>, IF_SIMD(VMin<float>)>(src1, step1, src2, step2, dst, step, sz);
=======
//    IF_IPP(fixSteps(sz, sizeof(dst[0]), step1, step2, step);
//           ippiMinEvery_32f_C1R(src1, (int)step1, src2, (int)step2, dst, ippiSize(sz)),
//           (vBinOp32f<OpMin<float>, IF_SIMD(_VMin32f)>(src1, step1, src2, step2, dst, step, sz)));
>>>>>>> c74fed1f
}

static void min64f( const double* src1, size_t step1,
                    const double* src2, size_t step2,
                    double* dst, size_t step, Size sz, void* )
{
#if ARITHM_USE_IPP == 1
    double* s1 = (double*)src1;
    double* s2 = (double*)src2;
    double* d  = dst;
    fixSteps(sz, sizeof(dst[0]), step1, step2, step);
    int i = 0;
    for(; i < sz.height; i++)
    {
        if (0 > ippsMinEvery_64f(s1, s2, d, sz.width))
            break;
        s1 = (double*)((uchar*)s1 + step1);
        s2 = (double*)((uchar*)s2 + step2);
        d  = (double*)((uchar*)d + step);
    }
    if (i == sz.height)
        return;
    setIppErrorStatus();
#endif
    vBinOp64<double, OpMin<double>, IF_SIMD(VMin<double>)>(src1, step1, src2, step2, dst, step, sz);
}

static void absdiff8u( const uchar* src1, size_t step1,
                       const uchar* src2, size_t step2,
                       uchar* dst, size_t step, Size sz, void* )
{
<<<<<<< HEAD
#if (ARITHM_USE_IPP == 1)
    fixSteps(sz, sizeof(dst[0]), step1, step2, step);
    if (0 <= ippiAbsDiff_8u_C1R(src1, (int)step1, src2, (int)step2, dst, (int)step, ippiSize(sz)))
        return;
    setIppErrorStatus();
#endif
    (vBinOp<uchar, OpAbsDiff<uchar>, IF_SIMD(VAbsDiff<uchar>)>(src1, step1, src2, step2, dst, step, sz));
=======
    IF_IPP(fixSteps(sz, sizeof(dst[0]), step1, step2, step);
           ippiAbsDiff_8u_C1R(src1, (int)step1, src2, (int)step2, dst, (int)step, ippiSize(sz)),
           (vBinOp8<uchar, OpAbsDiff<uchar>, IF_SIMD(_VAbsDiff8u)>(src1, step1, src2, step2, dst, step, sz)));
>>>>>>> c74fed1f
}

static void absdiff8s( const schar* src1, size_t step1,
                       const schar* src2, size_t step2,
                       schar* dst, size_t step, Size sz, void* )
{
    vBinOp<schar, OpAbsDiff<schar>, IF_SIMD(VAbsDiff<schar>)>(src1, step1, src2, step2, dst, step, sz);
}

static void absdiff16u( const ushort* src1, size_t step1,
                        const ushort* src2, size_t step2,
                        ushort* dst, size_t step, Size sz, void* )
{
<<<<<<< HEAD
#if (ARITHM_USE_IPP == 1)
    fixSteps(sz, sizeof(dst[0]), step1, step2, step);
    if (0 <= ippiAbsDiff_16u_C1R(src1, (int)step1, src2, (int)step2, dst, (int)step, ippiSize(sz)))
        return;
    setIppErrorStatus();
#endif
    (vBinOp<ushort, OpAbsDiff<ushort>, IF_SIMD(VAbsDiff<ushort>)>(src1, step1, src2, step2, dst, step, sz));
=======
    IF_IPP(fixSteps(sz, sizeof(dst[0]), step1, step2, step);
           ippiAbsDiff_16u_C1R(src1, (int)step1, src2, (int)step2, dst, (int)step, ippiSize(sz)),
           (vBinOp16<ushort, OpAbsDiff<ushort>, IF_SIMD(_VAbsDiff16u)>(src1, step1, src2, step2, dst, step, sz)));
>>>>>>> c74fed1f
}

static void absdiff16s( const short* src1, size_t step1,
                        const short* src2, size_t step2,
                        short* dst, size_t step, Size sz, void* )
{
    vBinOp<short, OpAbsDiff<short>, IF_SIMD(VAbsDiff<short>)>(src1, step1, src2, step2, dst, step, sz);
}

static void absdiff32s( const int* src1, size_t step1,
                        const int* src2, size_t step2,
                        int* dst, size_t step, Size sz, void* )
{
    vBinOp32<int, OpAbsDiff<int>, IF_SIMD(VAbsDiff<int>)>(src1, step1, src2, step2, dst, step, sz);
}

static void absdiff32f( const float* src1, size_t step1,
                        const float* src2, size_t step2,
                        float* dst, size_t step, Size sz, void* )
{
<<<<<<< HEAD
#if (ARITHM_USE_IPP == 1)
    fixSteps(sz, sizeof(dst[0]), step1, step2, step);
    if (0 <= ippiAbsDiff_32f_C1R(src1, (int)step1, src2, (int)step2, dst, (int)step, ippiSize(sz)))
        return;
    setIppErrorStatus();
#endif
    (vBinOp32<float, OpAbsDiff<float>, IF_SIMD(VAbsDiff<float>)>(src1, step1, src2, step2, dst, step, sz));
=======
    IF_IPP(fixSteps(sz, sizeof(dst[0]), step1, step2, step);
           ippiAbsDiff_32f_C1R(src1, (int)step1, src2, (int)step2, dst, (int)step, ippiSize(sz)),
           (vBinOp32f<OpAbsDiff<float>, IF_SIMD(_VAbsDiff32f)>(src1, step1, src2, step2, dst, step, sz)));
>>>>>>> c74fed1f
}

static void absdiff64f( const double* src1, size_t step1,
                        const double* src2, size_t step2,
                        double* dst, size_t step, Size sz, void* )
{
    vBinOp64<double, OpAbsDiff<double>, IF_SIMD(VAbsDiff<double>)>(src1, step1, src2, step2, dst, step, sz);
}


static void and8u( const uchar* src1, size_t step1,
                   const uchar* src2, size_t step2,
                   uchar* dst, size_t step, Size sz, void* )
{
<<<<<<< HEAD
#if (ARITHM_USE_IPP == 1)
    fixSteps(sz, sizeof(dst[0]), step1, step2, step);
    if (0 <= ippiAnd_8u_C1R(src1, (int)step1, src2, (int)step2, dst, (int)step, ippiSize(sz)))
        return;
    setIppErrorStatus();
#endif
    (vBinOp<uchar, OpAnd<uchar>, IF_SIMD(VAnd<uchar>)>(src1, step1, src2, step2, dst, step, sz));
=======
    IF_IPP(fixSteps(sz, sizeof(dst[0]), step1, step2, step);
           ippiAnd_8u_C1R(src1, (int)step1, src2, (int)step2, dst, (int)step, ippiSize(sz)),
           (vBinOp8<uchar, OpAnd<uchar>, IF_SIMD(_VAnd8u)>(src1, step1, src2, step2, dst, step, sz)));
>>>>>>> c74fed1f
}

static void or8u( const uchar* src1, size_t step1,
                  const uchar* src2, size_t step2,
                  uchar* dst, size_t step, Size sz, void* )
{
<<<<<<< HEAD
#if (ARITHM_USE_IPP == 1)
    fixSteps(sz, sizeof(dst[0]), step1, step2, step);
    if (0 <= ippiOr_8u_C1R(src1, (int)step1, src2, (int)step2, dst, (int)step, ippiSize(sz)))
        return;
    setIppErrorStatus();
#endif
    (vBinOp<uchar, OpOr<uchar>, IF_SIMD(VOr<uchar>)>(src1, step1, src2, step2, dst, step, sz));
=======
    IF_IPP(fixSteps(sz, sizeof(dst[0]), step1, step2, step);
           ippiOr_8u_C1R(src1, (int)step1, src2, (int)step2, dst, (int)step, ippiSize(sz)),
           (vBinOp8<uchar, OpOr<uchar>, IF_SIMD(_VOr8u)>(src1, step1, src2, step2, dst, step, sz)));
>>>>>>> c74fed1f
}

static void xor8u( const uchar* src1, size_t step1,
                   const uchar* src2, size_t step2,
                   uchar* dst, size_t step, Size sz, void* )
{
<<<<<<< HEAD
#if (ARITHM_USE_IPP == 1)
    fixSteps(sz, sizeof(dst[0]), step1, step2, step);
    if (0 <= ippiXor_8u_C1R(src1, (int)step1, src2, (int)step2, dst, (int)step, ippiSize(sz)))
        return;
    setIppErrorStatus();
#endif
    (vBinOp<uchar, OpXor<uchar>, IF_SIMD(VXor<uchar>)>(src1, step1, src2, step2, dst, step, sz));
=======
    IF_IPP(fixSteps(sz, sizeof(dst[0]), step1, step2, step);
           ippiXor_8u_C1R(src1, (int)step1, src2, (int)step2, dst, (int)step, ippiSize(sz)),
           (vBinOp8<uchar, OpXor<uchar>, IF_SIMD(_VXor8u)>(src1, step1, src2, step2, dst, step, sz)));
>>>>>>> c74fed1f
}

static void not8u( const uchar* src1, size_t step1,
                   const uchar* src2, size_t step2,
                   uchar* dst, size_t step, Size sz, void* )
{
<<<<<<< HEAD
#if (ARITHM_USE_IPP == 1)
    fixSteps(sz, sizeof(dst[0]), step1, step2, step); (void)src2;
    if (0 <= ippiNot_8u_C1R(src1, (int)step1, dst, (int)step, ippiSize(sz)))
        return;
    setIppErrorStatus();
#endif
    (vBinOp<uchar, OpNot<uchar>, IF_SIMD(VNot<uchar>)>(src1, step1, src2, step2, dst, step, sz));
=======
    IF_IPP(fixSteps(sz, sizeof(dst[0]), step1, step2, step); (void)src2;
    ippiNot_8u_C1R(src1, (int)step1, dst, (int)step, ippiSize(sz)),
           (vBinOp8<uchar, OpNot<uchar>, IF_SIMD(_VNot8u)>(src1, step1, src2, step2, dst, step, sz)));
>>>>>>> c74fed1f
}

/****************************************************************************************\
*                                   logical operations                                   *
\****************************************************************************************/

void convertAndUnrollScalar( const Mat& sc, int buftype, uchar* scbuf, size_t blocksize )
{
    int scn = (int)sc.total(), cn = CV_MAT_CN(buftype);
    size_t esz = CV_ELEM_SIZE(buftype);
    getConvertFunc(sc.depth(), buftype)(sc.data, 1, 0, 1, scbuf, 1, Size(std::min(cn, scn), 1), 0);
    // unroll the scalar
    if( scn < cn )
    {
        CV_Assert( scn == 1 );
        size_t esz1 = CV_ELEM_SIZE1(buftype);
        for( size_t i = esz1; i < esz; i++ )
            scbuf[i] = scbuf[i - esz1];
    }
    for( size_t i = esz; i < blocksize*esz; i++ )
        scbuf[i] = scbuf[i - esz];
}


enum { OCL_OP_ADD=0, OCL_OP_SUB=1, OCL_OP_RSUB=2, OCL_OP_ABSDIFF=3, OCL_OP_MUL=4,
       OCL_OP_MUL_SCALE=5, OCL_OP_DIV_SCALE=6, OCL_OP_RECIP_SCALE=7, OCL_OP_ADDW=8,
       OCL_OP_AND=9, OCL_OP_OR=10, OCL_OP_XOR=11, OCL_OP_NOT=12, OCL_OP_MIN=13, OCL_OP_MAX=14,
       OCL_OP_RDIV_SCALE=15 };

#ifdef HAVE_OPENCL

static const char* oclop2str[] = { "OP_ADD", "OP_SUB", "OP_RSUB", "OP_ABSDIFF",
    "OP_MUL", "OP_MUL_SCALE", "OP_DIV_SCALE", "OP_RECIP_SCALE",
    "OP_ADDW", "OP_AND", "OP_OR", "OP_XOR", "OP_NOT", "OP_MIN", "OP_MAX", "OP_RDIV_SCALE", 0 };

static bool ocl_binary_op(InputArray _src1, InputArray _src2, OutputArray _dst,
                          InputArray _mask, bool bitwise, int oclop, bool haveScalar )
{
    bool haveMask = !_mask.empty();
    int srctype = _src1.type();
    int srcdepth = CV_MAT_DEPTH(srctype);
    int cn = CV_MAT_CN(srctype);

    bool doubleSupport = ocl::Device::getDefault().doubleFPConfig() > 0;
    if( oclop < 0 || ((haveMask || haveScalar) && cn > 4) ||
            (!doubleSupport && srcdepth == CV_64F && !bitwise))
        return false;

    char opts[1024];
    int kercn = haveMask || haveScalar ? cn : ocl::predictOptimalVectorWidth(_src1, _src2, _dst);
    int scalarcn = kercn == 3 ? 4 : kercn;

    sprintf(opts, "-D %s%s -D %s -D dstT=%s%s -D dstT_C1=%s -D workST=%s -D cn=%d",
            haveMask ? "MASK_" : "", haveScalar ? "UNARY_OP" : "BINARY_OP", oclop2str[oclop],
            bitwise ? ocl::memopTypeToStr(CV_MAKETYPE(srcdepth, kercn)) :
                ocl::typeToStr(CV_MAKETYPE(srcdepth, kercn)), doubleSupport ? " -D DOUBLE_SUPPORT" : "",
            bitwise ? ocl::memopTypeToStr(CV_MAKETYPE(srcdepth, 1)) :
                ocl::typeToStr(CV_MAKETYPE(srcdepth, 1)),
            bitwise ? ocl::memopTypeToStr(CV_MAKETYPE(srcdepth, scalarcn)) :
                ocl::typeToStr(CV_MAKETYPE(srcdepth, scalarcn)),
            kercn);

    ocl::Kernel k("KF", ocl::core::arithm_oclsrc, opts);
    if (k.empty())
        return false;

    UMat src1 = _src1.getUMat(), src2;
    UMat dst = _dst.getUMat(), mask = _mask.getUMat();

    ocl::KernelArg src1arg = ocl::KernelArg::ReadOnlyNoSize(src1, cn, kercn);
    ocl::KernelArg dstarg = haveMask ? ocl::KernelArg::ReadWrite(dst, cn, kercn) :
                                       ocl::KernelArg::WriteOnly(dst, cn, kercn);
    ocl::KernelArg maskarg = ocl::KernelArg::ReadOnlyNoSize(mask, 1);

    if( haveScalar )
    {
        size_t esz = CV_ELEM_SIZE1(srctype)*scalarcn;
        double buf[4] = {0,0,0,0};

        if( oclop != OCL_OP_NOT )
        {
            Mat src2sc = _src2.getMat();
            convertAndUnrollScalar(src2sc, srctype, (uchar*)buf, 1);
        }

        ocl::KernelArg scalararg = ocl::KernelArg(0, 0, 0, 0, buf, esz);

        if( !haveMask )
            k.args(src1arg, dstarg, scalararg);
        else
            k.args(src1arg, maskarg, dstarg, scalararg);
    }
    else
    {
        src2 = _src2.getUMat();
        ocl::KernelArg src2arg = ocl::KernelArg::ReadOnlyNoSize(src2, cn, kercn);

        if( !haveMask )
            k.args(src1arg, src2arg, dstarg);
        else
            k.args(src1arg, src2arg, maskarg, dstarg);
    }

    size_t globalsize[] = { src1.cols * cn / kercn, src1.rows };
    return k.run(2, globalsize, 0, false);
}

#endif

static void binary_op( InputArray _src1, InputArray _src2, OutputArray _dst,
                       InputArray _mask, const BinaryFunc* tab,
                       bool bitwise, int oclop )
{
    const _InputArray *psrc1 = &_src1, *psrc2 = &_src2;
    int kind1 = psrc1->kind(), kind2 = psrc2->kind();
    int type1 = psrc1->type(), depth1 = CV_MAT_DEPTH(type1), cn = CV_MAT_CN(type1);
    int type2 = psrc2->type(), depth2 = CV_MAT_DEPTH(type2), cn2 = CV_MAT_CN(type2);
    int dims1 = psrc1->dims(), dims2 = psrc2->dims();
    Size sz1 = dims1 <= 2 ? psrc1->size() : Size();
    Size sz2 = dims2 <= 2 ? psrc2->size() : Size();
#ifdef HAVE_OPENCL
    bool use_opencl = (kind1 == _InputArray::UMAT || kind2 == _InputArray::UMAT) &&
            dims1 <= 2 && dims2 <= 2;
#endif
    bool haveMask = !_mask.empty(), haveScalar = false;
    BinaryFunc func;

    if( dims1 <= 2 && dims2 <= 2 && kind1 == kind2 && sz1 == sz2 && type1 == type2 && !haveMask )
    {
        _dst.create(sz1, type1);
        CV_OCL_RUN(use_opencl,
                   ocl_binary_op(*psrc1, *psrc2, _dst, _mask, bitwise, oclop, false))

        if( bitwise )
        {
            func = *tab;
            cn = (int)CV_ELEM_SIZE(type1);
        }
        else
            func = tab[depth1];

        Mat src1 = psrc1->getMat(), src2 = psrc2->getMat(), dst = _dst.getMat();
        Size sz = getContinuousSize(src1, src2, dst);
        size_t len = sz.width*(size_t)cn;
        if( len == (size_t)(int)len )
        {
            sz.width = (int)len;
            func(src1.data, src1.step, src2.data, src2.step, dst.data, dst.step, sz, 0);
            return;
        }
    }

    if( oclop == OCL_OP_NOT )
        haveScalar = true;
    else if( (kind1 == _InputArray::MATX) + (kind2 == _InputArray::MATX) == 1 ||
        !psrc1->sameSize(*psrc2) || type1 != type2 )
    {
        if( checkScalar(*psrc1, type2, kind1, kind2) )
        {
            // src1 is a scalar; swap it with src2
            swap(psrc1, psrc2);
            swap(type1, type2);
            swap(depth1, depth2);
            swap(cn, cn2);
            swap(sz1, sz2);
        }
        else if( !checkScalar(*psrc2, type1, kind2, kind1) )
            CV_Error( CV_StsUnmatchedSizes,
                      "The operation is neither 'array op array' (where arrays have the same size and type), "
                      "nor 'array op scalar', nor 'scalar op array'" );
        haveScalar = true;
    }
    else
    {
        CV_Assert( psrc1->sameSize(*psrc2) && type1 == type2 );
    }

    size_t esz = CV_ELEM_SIZE(type1);
    size_t blocksize0 = (BLOCK_SIZE + esz-1)/esz;
    BinaryFunc copymask = 0;
    bool reallocate = false;

    if( haveMask )
    {
        int mtype = _mask.type();
        CV_Assert( (mtype == CV_8U || mtype == CV_8S) && _mask.sameSize(*psrc1));
        copymask = getCopyMaskFunc(esz);
        reallocate = !_dst.sameSize(*psrc1) || _dst.type() != type1;
    }

    AutoBuffer<uchar> _buf;
    uchar *scbuf = 0, *maskbuf = 0;

    _dst.createSameSize(*psrc1, type1);
    // if this is mask operation and dst has been reallocated,
    // we have to clear the destination
    if( haveMask && reallocate )
        _dst.setTo(0.);

    CV_OCL_RUN(use_opencl,
               ocl_binary_op(*psrc1, *psrc2, _dst, _mask, bitwise, oclop, haveScalar))


    Mat src1 = psrc1->getMat(), src2 = psrc2->getMat();
    Mat dst = _dst.getMat(), mask = _mask.getMat();

    if( bitwise )
    {
        func = *tab;
        cn = (int)esz;
    }
    else
        func = tab[depth1];

    if( !haveScalar )
    {
        const Mat* arrays[] = { &src1, &src2, &dst, &mask, 0 };
        uchar* ptrs[4];

        NAryMatIterator it(arrays, ptrs);
        size_t total = it.size, blocksize = total;

        if( blocksize*cn > INT_MAX )
            blocksize = INT_MAX/cn;

        if( haveMask )
        {
            blocksize = std::min(blocksize, blocksize0);
            _buf.allocate(blocksize*esz);
            maskbuf = _buf;
        }

        for( size_t i = 0; i < it.nplanes; i++, ++it )
        {
            for( size_t j = 0; j < total; j += blocksize )
            {
                int bsz = (int)MIN(total - j, blocksize);

                func( ptrs[0], 0, ptrs[1], 0, haveMask ? maskbuf : ptrs[2], 0, Size(bsz*cn, 1), 0 );
                if( haveMask )
                {
                    copymask( maskbuf, 0, ptrs[3], 0, ptrs[2], 0, Size(bsz, 1), &esz );
                    ptrs[3] += bsz;
                }

                bsz *= (int)esz;
                ptrs[0] += bsz; ptrs[1] += bsz; ptrs[2] += bsz;
            }
        }
    }
    else
    {
        const Mat* arrays[] = { &src1, &dst, &mask, 0 };
        uchar* ptrs[3];

        NAryMatIterator it(arrays, ptrs);
        size_t total = it.size, blocksize = std::min(total, blocksize0);

        _buf.allocate(blocksize*(haveMask ? 2 : 1)*esz + 32);
        scbuf = _buf;
        maskbuf = alignPtr(scbuf + blocksize*esz, 16);

        convertAndUnrollScalar( src2, src1.type(), scbuf, blocksize);

        for( size_t i = 0; i < it.nplanes; i++, ++it )
        {
            for( size_t j = 0; j < total; j += blocksize )
            {
                int bsz = (int)MIN(total - j, blocksize);

                func( ptrs[0], 0, scbuf, 0, haveMask ? maskbuf : ptrs[1], 0, Size(bsz*cn, 1), 0 );
                if( haveMask )
                {
                    copymask( maskbuf, 0, ptrs[2], 0, ptrs[1], 0, Size(bsz, 1), &esz );
                    ptrs[2] += bsz;
                }

                bsz *= (int)esz;
                ptrs[0] += bsz; ptrs[1] += bsz;
            }
        }
    }
}

static BinaryFunc* getMaxTab()
{
    static BinaryFunc maxTab[] =
    {
        (BinaryFunc)GET_OPTIMIZED(max8u), (BinaryFunc)GET_OPTIMIZED(max8s),
        (BinaryFunc)GET_OPTIMIZED(max16u), (BinaryFunc)GET_OPTIMIZED(max16s),
        (BinaryFunc)GET_OPTIMIZED(max32s),
        (BinaryFunc)GET_OPTIMIZED(max32f), (BinaryFunc)max64f,
        0
    };

    return maxTab;
}

static BinaryFunc* getMinTab()
{
    static BinaryFunc minTab[] =
    {
        (BinaryFunc)GET_OPTIMIZED(min8u), (BinaryFunc)GET_OPTIMIZED(min8s),
        (BinaryFunc)GET_OPTIMIZED(min16u), (BinaryFunc)GET_OPTIMIZED(min16s),
        (BinaryFunc)GET_OPTIMIZED(min32s),
        (BinaryFunc)GET_OPTIMIZED(min32f), (BinaryFunc)min64f,
        0
    };

    return minTab;
}

}

void cv::bitwise_and(InputArray a, InputArray b, OutputArray c, InputArray mask)
{
    BinaryFunc f = (BinaryFunc)GET_OPTIMIZED(and8u);
    binary_op(a, b, c, mask, &f, true, OCL_OP_AND);
}

void cv::bitwise_or(InputArray a, InputArray b, OutputArray c, InputArray mask)
{
    BinaryFunc f = (BinaryFunc)GET_OPTIMIZED(or8u);
    binary_op(a, b, c, mask, &f, true, OCL_OP_OR);
}

void cv::bitwise_xor(InputArray a, InputArray b, OutputArray c, InputArray mask)
{
    BinaryFunc f = (BinaryFunc)GET_OPTIMIZED(xor8u);
    binary_op(a, b, c, mask, &f, true, OCL_OP_XOR);
}

void cv::bitwise_not(InputArray a, OutputArray c, InputArray mask)
{
    BinaryFunc f = (BinaryFunc)GET_OPTIMIZED(not8u);
    binary_op(a, a, c, mask, &f, true, OCL_OP_NOT);
}

void cv::max( InputArray src1, InputArray src2, OutputArray dst )
{
    binary_op(src1, src2, dst, noArray(), getMaxTab(), false, OCL_OP_MAX );
}

void cv::min( InputArray src1, InputArray src2, OutputArray dst )
{
    binary_op(src1, src2, dst, noArray(), getMinTab(), false, OCL_OP_MIN );
}

void cv::max(const Mat& src1, const Mat& src2, Mat& dst)
{
    OutputArray _dst(dst);
    binary_op(src1, src2, _dst, noArray(), getMaxTab(), false, OCL_OP_MAX );
}

void cv::min(const Mat& src1, const Mat& src2, Mat& dst)
{
    OutputArray _dst(dst);
    binary_op(src1, src2, _dst, noArray(), getMinTab(), false, OCL_OP_MIN );
}

void cv::max(const UMat& src1, const UMat& src2, UMat& dst)
{
    OutputArray _dst(dst);
    binary_op(src1, src2, _dst, noArray(), getMaxTab(), false, OCL_OP_MAX );
}

void cv::min(const UMat& src1, const UMat& src2, UMat& dst)
{
    OutputArray _dst(dst);
    binary_op(src1, src2, _dst, noArray(), getMinTab(), false, OCL_OP_MIN );
}


/****************************************************************************************\
*                                      add/subtract                                      *
\****************************************************************************************/

namespace cv
{

static int actualScalarDepth(const double* data, int len)
{
    int i = 0, minval = INT_MAX, maxval = INT_MIN;
    for(; i < len; ++i)
    {
        int ival = cvRound(data[i]);
        if( ival != data[i] )
            break;
        minval = MIN(minval, ival);
        maxval = MAX(maxval, ival);
    }
    return i < len ? CV_64F :
        minval >= 0 && maxval <= (int)UCHAR_MAX ? CV_8U :
        minval >= (int)SCHAR_MIN && maxval <= (int)SCHAR_MAX ? CV_8S :
        minval >= 0 && maxval <= (int)USHRT_MAX ? CV_16U :
        minval >= (int)SHRT_MIN && maxval <= (int)SHRT_MAX ? CV_16S :
        CV_32S;
}

#ifdef HAVE_OPENCL

static bool ocl_arithm_op(InputArray _src1, InputArray _src2, OutputArray _dst,
                          InputArray _mask, int wtype,
                          void* usrdata, int oclop,
                          bool haveScalar )
{
    bool doubleSupport = ocl::Device::getDefault().doubleFPConfig() > 0;
    int type1 = _src1.type(), depth1 = CV_MAT_DEPTH(type1), cn = CV_MAT_CN(type1);
    bool haveMask = !_mask.empty();

    if ( (haveMask || haveScalar) && cn > 4 )
        return false;

    int dtype = _dst.type(), ddepth = CV_MAT_DEPTH(dtype), wdepth = std::max(CV_32S, CV_MAT_DEPTH(wtype));
    if (!doubleSupport)
        wdepth = std::min(wdepth, CV_32F);

    wtype = CV_MAKETYPE(wdepth, cn);
    int type2 = haveScalar ? wtype : _src2.type(), depth2 = CV_MAT_DEPTH(type2);
    if (!doubleSupport && (depth2 == CV_64F || depth1 == CV_64F))
        return false;

    int kercn = haveMask || haveScalar ? cn : ocl::predictOptimalVectorWidth(_src1, _src2, _dst);
    int scalarcn = kercn == 3 ? 4 : kercn;

    char cvtstr[4][32], opts[1024];
    sprintf(opts, "-D %s%s -D %s -D srcT1=%s -D srcT1_C1=%s -D srcT2=%s -D srcT2_C1=%s "
            "-D dstT=%s -D dstT_C1=%s -D workT=%s -D workST=%s -D scaleT=%s -D wdepth=%d -D convertToWT1=%s "
            "-D convertToWT2=%s -D convertToDT=%s%s -D cn=%d",
            (haveMask ? "MASK_" : ""), (haveScalar ? "UNARY_OP" : "BINARY_OP"),
            oclop2str[oclop], ocl::typeToStr(CV_MAKETYPE(depth1, kercn)),
            ocl::typeToStr(depth1), ocl::typeToStr(CV_MAKETYPE(depth2, kercn)),
            ocl::typeToStr(depth2), ocl::typeToStr(CV_MAKETYPE(ddepth, kercn)),
            ocl::typeToStr(ddepth), ocl::typeToStr(CV_MAKETYPE(wdepth, kercn)),
            ocl::typeToStr(CV_MAKETYPE(wdepth, scalarcn)),
            ocl::typeToStr(wdepth), wdepth,
            ocl::convertTypeStr(depth1, wdepth, kercn, cvtstr[0]),
            ocl::convertTypeStr(depth2, wdepth, kercn, cvtstr[1]),
            ocl::convertTypeStr(wdepth, ddepth, kercn, cvtstr[2]),
            doubleSupport ? " -D DOUBLE_SUPPORT" : "", kercn);

    size_t usrdata_esz = CV_ELEM_SIZE(wdepth);
    const uchar* usrdata_p = (const uchar*)usrdata;
    const double* usrdata_d = (const double*)usrdata;
    float usrdata_f[3];
    int i, n = oclop == OCL_OP_MUL_SCALE || oclop == OCL_OP_DIV_SCALE ||
        oclop == OCL_OP_RDIV_SCALE || oclop == OCL_OP_RECIP_SCALE ? 1 : oclop == OCL_OP_ADDW ? 3 : 0;
    if( n > 0 && wdepth == CV_32F )
    {
        for( i = 0; i < n; i++ )
            usrdata_f[i] = (float)usrdata_d[i];
        usrdata_p = (const uchar*)usrdata_f;
    }

    ocl::Kernel k("KF", ocl::core::arithm_oclsrc, opts);
    if (k.empty())
        return false;

    UMat src1 = _src1.getUMat(), src2;
    UMat dst = _dst.getUMat(), mask = _mask.getUMat();

    ocl::KernelArg src1arg = ocl::KernelArg::ReadOnlyNoSize(src1, cn, kercn);
    ocl::KernelArg dstarg = haveMask ? ocl::KernelArg::ReadWrite(dst, cn, kercn) :
                                       ocl::KernelArg::WriteOnly(dst, cn, kercn);
    ocl::KernelArg maskarg = ocl::KernelArg::ReadOnlyNoSize(mask, 1);

    if( haveScalar )
    {
        size_t esz = CV_ELEM_SIZE1(wtype)*scalarcn;
        double buf[4]={0,0,0,0};
        Mat src2sc = _src2.getMat();

        if( !src2sc.empty() )
            convertAndUnrollScalar(src2sc, wtype, (uchar*)buf, 1);
        ocl::KernelArg scalararg = ocl::KernelArg(0, 0, 0, 0, buf, esz);

        if( !haveMask )
        {
            if(n == 0)
                k.args(src1arg, dstarg, scalararg);
            else if(n == 1)
                k.args(src1arg, dstarg, scalararg,
                       ocl::KernelArg(0, 0, 0, 0, usrdata_p, usrdata_esz));
            else
                CV_Error(Error::StsNotImplemented, "unsupported number of extra parameters");
        }
        else
            k.args(src1arg, maskarg, dstarg, scalararg);
    }
    else
    {
        src2 = _src2.getUMat();
        ocl::KernelArg src2arg = ocl::KernelArg::ReadOnlyNoSize(src2, cn, kercn);

        if( !haveMask )
        {
            if (n == 0)
                k.args(src1arg, src2arg, dstarg);
            else if (n == 1)
                k.args(src1arg, src2arg, dstarg,
                       ocl::KernelArg(0, 0, 0, 0, usrdata_p, usrdata_esz));
            else if (n == 3)
                k.args(src1arg, src2arg, dstarg,
                       ocl::KernelArg(0, 0, 0, 0, usrdata_p, usrdata_esz),
                       ocl::KernelArg(0, 0, 0, 0, usrdata_p + usrdata_esz, usrdata_esz),
                       ocl::KernelArg(0, 0, 0, 0, usrdata_p + usrdata_esz*2, usrdata_esz));
            else
                CV_Error(Error::StsNotImplemented, "unsupported number of extra parameters");
        }
        else
            k.args(src1arg, src2arg, maskarg, dstarg);
    }

    size_t globalsize[] = { src1.cols * cn / kercn, src1.rows };
    return k.run(2, globalsize, NULL, false);
}

#endif

static void arithm_op(InputArray _src1, InputArray _src2, OutputArray _dst,
                      InputArray _mask, int dtype, BinaryFunc* tab, bool muldiv=false,
                      void* usrdata=0, int oclop=-1 )
{
    const _InputArray *psrc1 = &_src1, *psrc2 = &_src2;
    int kind1 = psrc1->kind(), kind2 = psrc2->kind();
    bool haveMask = !_mask.empty();
    bool reallocate = false;
    int type1 = psrc1->type(), depth1 = CV_MAT_DEPTH(type1), cn = CV_MAT_CN(type1);
    int type2 = psrc2->type(), depth2 = CV_MAT_DEPTH(type2), cn2 = CV_MAT_CN(type2);
    int wtype, dims1 = psrc1->dims(), dims2 = psrc2->dims();
    Size sz1 = dims1 <= 2 ? psrc1->size() : Size();
    Size sz2 = dims2 <= 2 ? psrc2->size() : Size();
#ifdef HAVE_OPENCL
    bool use_opencl = _dst.isUMat() && dims1 <= 2 && dims2 <= 2;
#endif
    bool src1Scalar = checkScalar(*psrc1, type2, kind1, kind2);
    bool src2Scalar = checkScalar(*psrc2, type1, kind2, kind1);

    if( (kind1 == kind2 || cn == 1) && sz1 == sz2 && dims1 <= 2 && dims2 <= 2 && type1 == type2 &&
        !haveMask && ((!_dst.fixedType() && (dtype < 0 || CV_MAT_DEPTH(dtype) == depth1)) ||
                       (_dst.fixedType() && _dst.type() == type1)) &&
        ((src1Scalar && src2Scalar) || (!src1Scalar && !src2Scalar)) )
    {
        _dst.createSameSize(*psrc1, type1);
        CV_OCL_RUN(use_opencl,
            ocl_arithm_op(*psrc1, *psrc2, _dst, _mask,
                          (!usrdata ? type1 : std::max(depth1, CV_32F)),
                          usrdata, oclop, false))

        Mat src1 = psrc1->getMat(), src2 = psrc2->getMat(), dst = _dst.getMat();
        Size sz = getContinuousSize(src1, src2, dst, src1.channels());
        tab[depth1](src1.data, src1.step, src2.data, src2.step, dst.data, dst.step, sz, usrdata);
        return;
    }

    bool haveScalar = false, swapped12 = false;

    if( dims1 != dims2 || sz1 != sz2 || cn != cn2 ||
        (kind1 == _InputArray::MATX && (sz1 == Size(1,4) || sz1 == Size(1,1))) ||
        (kind2 == _InputArray::MATX && (sz2 == Size(1,4) || sz2 == Size(1,1))) )
    {
        if( checkScalar(*psrc1, type2, kind1, kind2) )
        {
            // src1 is a scalar; swap it with src2
            swap(psrc1, psrc2);
            swap(sz1, sz2);
            swap(type1, type2);
            swap(depth1, depth2);
            swap(cn, cn2);
            swap(dims1, dims2);
            swapped12 = true;
            if( oclop == OCL_OP_SUB )
                oclop = OCL_OP_RSUB;
            if ( oclop == OCL_OP_DIV_SCALE )
                oclop = OCL_OP_RDIV_SCALE;
        }
        else if( !checkScalar(*psrc2, type1, kind2, kind1) )
            CV_Error( CV_StsUnmatchedSizes,
                     "The operation is neither 'array op array' "
                     "(where arrays have the same size and the same number of channels), "
                     "nor 'array op scalar', nor 'scalar op array'" );
        haveScalar = true;
        CV_Assert(type2 == CV_64F && (sz2.height == 1 || sz2.height == 4));

        if (!muldiv)
        {
            Mat sc = psrc2->getMat();
            depth2 = actualScalarDepth(sc.ptr<double>(), cn);
            if( depth2 == CV_64F && (depth1 < CV_32S || depth1 == CV_32F) )
                depth2 = CV_32F;
        }
        else
            depth2 = CV_64F;
    }

    if( dtype < 0 )
    {
        if( _dst.fixedType() )
            dtype = _dst.type();
        else
        {
            if( !haveScalar && type1 != type2 )
                CV_Error(CV_StsBadArg,
                     "When the input arrays in add/subtract/multiply/divide functions have different types, "
                     "the output array type must be explicitly specified");
            dtype = type1;
        }
    }
    dtype = CV_MAT_DEPTH(dtype);

    if( depth1 == depth2 && dtype == depth1 )
        wtype = dtype;
    else if( !muldiv )
    {
        wtype = depth1 <= CV_8S && depth2 <= CV_8S ? CV_16S :
                depth1 <= CV_32S && depth2 <= CV_32S ? CV_32S : std::max(depth1, depth2);
        wtype = std::max(wtype, dtype);

        // when the result of addition should be converted to an integer type,
        // and just one of the input arrays is floating-point, it makes sense to convert that input to integer type before the operation,
        // instead of converting the other input to floating-point and then converting the operation result back to integers.
        if( dtype < CV_32F && (depth1 < CV_32F || depth2 < CV_32F) )
            wtype = CV_32S;
    }
    else
    {
        wtype = std::max(depth1, std::max(depth2, CV_32F));
        wtype = std::max(wtype, dtype);
    }

    dtype = CV_MAKETYPE(dtype, cn);
    wtype = CV_MAKETYPE(wtype, cn);

    if( haveMask )
    {
        int mtype = _mask.type();
        CV_Assert( (mtype == CV_8UC1 || mtype == CV_8SC1) && _mask.sameSize(*psrc1) );
        reallocate = !_dst.sameSize(*psrc1) || _dst.type() != dtype;
    }

    _dst.createSameSize(*psrc1, dtype);
    if( reallocate )
        _dst.setTo(0.);

    CV_OCL_RUN(use_opencl,
               ocl_arithm_op(*psrc1, *psrc2, _dst, _mask, wtype,
               usrdata, oclop, haveScalar))

    BinaryFunc cvtsrc1 = type1 == wtype ? 0 : getConvertFunc(type1, wtype);
    BinaryFunc cvtsrc2 = type2 == type1 ? cvtsrc1 : type2 == wtype ? 0 : getConvertFunc(type2, wtype);
    BinaryFunc cvtdst = dtype == wtype ? 0 : getConvertFunc(wtype, dtype);

    size_t esz1 = CV_ELEM_SIZE(type1), esz2 = CV_ELEM_SIZE(type2);
    size_t dsz = CV_ELEM_SIZE(dtype), wsz = CV_ELEM_SIZE(wtype);
    size_t blocksize0 = (size_t)(BLOCK_SIZE + wsz-1)/wsz;
    BinaryFunc copymask = getCopyMaskFunc(dsz);
    Mat src1 = psrc1->getMat(), src2 = psrc2->getMat(), dst = _dst.getMat(), mask = _mask.getMat();

    AutoBuffer<uchar> _buf;
    uchar *buf, *maskbuf = 0, *buf1 = 0, *buf2 = 0, *wbuf = 0;
    size_t bufesz = (cvtsrc1 ? wsz : 0) +
                    (cvtsrc2 || haveScalar ? wsz : 0) +
                    (cvtdst ? wsz : 0) +
                    (haveMask ? dsz : 0);
    BinaryFunc func = tab[CV_MAT_DEPTH(wtype)];

    if( !haveScalar )
    {
        const Mat* arrays[] = { &src1, &src2, &dst, &mask, 0 };
        uchar* ptrs[4];

        NAryMatIterator it(arrays, ptrs);
        size_t total = it.size, blocksize = total;

        if( haveMask || cvtsrc1 || cvtsrc2 || cvtdst )
            blocksize = std::min(blocksize, blocksize0);

        _buf.allocate(bufesz*blocksize + 64);
        buf = _buf;
        if( cvtsrc1 )
            buf1 = buf, buf = alignPtr(buf + blocksize*wsz, 16);
        if( cvtsrc2 )
            buf2 = buf, buf = alignPtr(buf + blocksize*wsz, 16);
        wbuf = maskbuf = buf;
        if( cvtdst )
            buf = alignPtr(buf + blocksize*wsz, 16);
        if( haveMask )
            maskbuf = buf;

        for( size_t i = 0; i < it.nplanes; i++, ++it )
        {
            for( size_t j = 0; j < total; j += blocksize )
            {
                int bsz = (int)MIN(total - j, blocksize);
                Size bszn(bsz*cn, 1);
                const uchar *sptr1 = ptrs[0], *sptr2 = ptrs[1];
                uchar* dptr = ptrs[2];
                if( cvtsrc1 )
                {
                    cvtsrc1( sptr1, 1, 0, 1, buf1, 1, bszn, 0 );
                    sptr1 = buf1;
                }
                if( ptrs[0] == ptrs[1] )
                    sptr2 = sptr1;
                else if( cvtsrc2 )
                {
                    cvtsrc2( sptr2, 1, 0, 1, buf2, 1, bszn, 0 );
                    sptr2 = buf2;
                }

                if( !haveMask && !cvtdst )
                    func( sptr1, 1, sptr2, 1, dptr, 1, bszn, usrdata );
                else
                {
                    func( sptr1, 1, sptr2, 1, wbuf, 0, bszn, usrdata );
                    if( !haveMask )
                        cvtdst( wbuf, 1, 0, 1, dptr, 1, bszn, 0 );
                    else if( !cvtdst )
                    {
                        copymask( wbuf, 1, ptrs[3], 1, dptr, 1, Size(bsz, 1), &dsz );
                        ptrs[3] += bsz;
                    }
                    else
                    {
                        cvtdst( wbuf, 1, 0, 1, maskbuf, 1, bszn, 0 );
                        copymask( maskbuf, 1, ptrs[3], 1, dptr, 1, Size(bsz, 1), &dsz );
                        ptrs[3] += bsz;
                    }
                }
                ptrs[0] += bsz*esz1; ptrs[1] += bsz*esz2; ptrs[2] += bsz*dsz;
            }
        }
    }
    else
    {
        const Mat* arrays[] = { &src1, &dst, &mask, 0 };
        uchar* ptrs[3];

        NAryMatIterator it(arrays, ptrs);
        size_t total = it.size, blocksize = std::min(total, blocksize0);

        _buf.allocate(bufesz*blocksize + 64);
        buf = _buf;
        if( cvtsrc1 )
            buf1 = buf, buf = alignPtr(buf + blocksize*wsz, 16);
        buf2 = buf; buf = alignPtr(buf + blocksize*wsz, 16);
        wbuf = maskbuf = buf;
        if( cvtdst )
            buf = alignPtr(buf + blocksize*wsz, 16);
        if( haveMask )
            maskbuf = buf;

        convertAndUnrollScalar( src2, wtype, buf2, blocksize);

        for( size_t i = 0; i < it.nplanes; i++, ++it )
        {
            for( size_t j = 0; j < total; j += blocksize )
            {
                int bsz = (int)MIN(total - j, blocksize);
                Size bszn(bsz*cn, 1);
                const uchar *sptr1 = ptrs[0];
                const uchar* sptr2 = buf2;
                uchar* dptr = ptrs[1];

                if( cvtsrc1 )
                {
                    cvtsrc1( sptr1, 1, 0, 1, buf1, 1, bszn, 0 );
                    sptr1 = buf1;
                }

                if( swapped12 )
                    std::swap(sptr1, sptr2);

                if( !haveMask && !cvtdst )
                    func( sptr1, 1, sptr2, 1, dptr, 1, bszn, usrdata );
                else
                {
                    func( sptr1, 1, sptr2, 1, wbuf, 1, bszn, usrdata );
                    if( !haveMask )
                        cvtdst( wbuf, 1, 0, 1, dptr, 1, bszn, 0 );
                    else if( !cvtdst )
                    {
                        copymask( wbuf, 1, ptrs[2], 1, dptr, 1, Size(bsz, 1), &dsz );
                        ptrs[2] += bsz;
                    }
                    else
                    {
                        cvtdst( wbuf, 1, 0, 1, maskbuf, 1, bszn, 0 );
                        copymask( maskbuf, 1, ptrs[2], 1, dptr, 1, Size(bsz, 1), &dsz );
                        ptrs[2] += bsz;
                    }
                }
                ptrs[0] += bsz*esz1; ptrs[1] += bsz*dsz;
            }
        }
    }
}

static BinaryFunc* getAddTab()
{
    static BinaryFunc addTab[] =
    {
        (BinaryFunc)GET_OPTIMIZED(add8u), (BinaryFunc)GET_OPTIMIZED(add8s),
        (BinaryFunc)GET_OPTIMIZED(add16u), (BinaryFunc)GET_OPTIMIZED(add16s),
        (BinaryFunc)GET_OPTIMIZED(add32s),
        (BinaryFunc)GET_OPTIMIZED(add32f), (BinaryFunc)add64f,
        0
    };

    return addTab;
}

static BinaryFunc* getSubTab()
{
    static BinaryFunc subTab[] =
    {
        (BinaryFunc)GET_OPTIMIZED(sub8u), (BinaryFunc)GET_OPTIMIZED(sub8s),
        (BinaryFunc)GET_OPTIMIZED(sub16u), (BinaryFunc)GET_OPTIMIZED(sub16s),
        (BinaryFunc)GET_OPTIMIZED(sub32s),
        (BinaryFunc)GET_OPTIMIZED(sub32f), (BinaryFunc)sub64f,
        0
    };

    return subTab;
}

static BinaryFunc* getAbsDiffTab()
{
    static BinaryFunc absDiffTab[] =
    {
        (BinaryFunc)GET_OPTIMIZED(absdiff8u), (BinaryFunc)GET_OPTIMIZED(absdiff8s),
        (BinaryFunc)GET_OPTIMIZED(absdiff16u), (BinaryFunc)GET_OPTIMIZED(absdiff16s),
        (BinaryFunc)GET_OPTIMIZED(absdiff32s),
        (BinaryFunc)GET_OPTIMIZED(absdiff32f), (BinaryFunc)absdiff64f,
        0
    };

    return absDiffTab;
}

}

void cv::add( InputArray src1, InputArray src2, OutputArray dst,
          InputArray mask, int dtype )
{
    arithm_op(src1, src2, dst, mask, dtype, getAddTab(), false, 0, OCL_OP_ADD );
}

void cv::subtract( InputArray _src1, InputArray _src2, OutputArray _dst,
               InputArray mask, int dtype )
{
#ifdef HAVE_TEGRA_OPTIMIZATION
    int kind1 = _src1.kind(), kind2 = _src2.kind();
    Mat src1 = _src1.getMat(), src2 = _src2.getMat();
    bool src1Scalar = checkScalar(src1, _src2.type(), kind1, kind2);
    bool src2Scalar = checkScalar(src2, _src1.type(), kind2, kind1);

    if (!src1Scalar && !src2Scalar &&
        src1.depth() == CV_8U && src2.type() == src1.type() &&
        src1.dims == 2 && src2.size() == src1.size() &&
        mask.empty())
    {
        if (dtype < 0)
        {
            if (_dst.fixedType())
            {
                dtype = _dst.depth();
            }
            else
            {
                dtype = src1.depth();
            }
        }

        dtype = CV_MAT_DEPTH(dtype);

        if (!_dst.fixedType() || dtype == _dst.depth())
        {
            _dst.create(src1.size(), CV_MAKE_TYPE(dtype, src1.channels()));

            if (dtype == CV_16S)
            {
                Mat dst = _dst.getMat();
                if(tegra::subtract_8u8u16s(src1, src2, dst))
                    return;
            }
            else if (dtype == CV_32F)
            {
                Mat dst = _dst.getMat();
                if(tegra::subtract_8u8u32f(src1, src2, dst))
                    return;
            }
            else if (dtype == CV_8S)
            {
                Mat dst = _dst.getMat();
                if(tegra::subtract_8u8u8s(src1, src2, dst))
                    return;
            }
        }
    }
#endif
<<<<<<< HEAD
    arithm_op(src1, src2, dst, mask, dtype, getSubTab(), false, 0, OCL_OP_SUB );
=======
    arithm_op(_src1, _src2, _dst, mask, dtype, getSubTab() );
>>>>>>> c74fed1f
}

void cv::absdiff( InputArray src1, InputArray src2, OutputArray dst )
{
    arithm_op(src1, src2, dst, noArray(), -1, getAbsDiffTab(), false, 0, OCL_OP_ABSDIFF);
}

/****************************************************************************************\
*                                    multiply/divide                                     *
\****************************************************************************************/

namespace cv
{

template<typename T, typename WT> static void
mul_( const T* src1, size_t step1, const T* src2, size_t step2,
      T* dst, size_t step, Size size, WT scale )
{
    step1 /= sizeof(src1[0]);
    step2 /= sizeof(src2[0]);
    step /= sizeof(dst[0]);

    if( scale == (WT)1. )
    {
        for( ; size.height--; src1 += step1, src2 += step2, dst += step )
        {
            int i=0;
            #if CV_ENABLE_UNROLLED
            for(; i <= size.width - 4; i += 4 )
            {
                T t0;
                T t1;
                t0 = saturate_cast<T>(src1[i  ] * src2[i  ]);
                t1 = saturate_cast<T>(src1[i+1] * src2[i+1]);
                dst[i  ] = t0;
                dst[i+1] = t1;

                t0 = saturate_cast<T>(src1[i+2] * src2[i+2]);
                t1 = saturate_cast<T>(src1[i+3] * src2[i+3]);
                dst[i+2] = t0;
                dst[i+3] = t1;
            }
            #endif
            for( ; i < size.width; i++ )
                dst[i] = saturate_cast<T>(src1[i] * src2[i]);
        }
    }
    else
    {
        for( ; size.height--; src1 += step1, src2 += step2, dst += step )
        {
            int i = 0;
            #if CV_ENABLE_UNROLLED
            for(; i <= size.width - 4; i += 4 )
            {
                T t0 = saturate_cast<T>(scale*(WT)src1[i]*src2[i]);
                T t1 = saturate_cast<T>(scale*(WT)src1[i+1]*src2[i+1]);
                dst[i] = t0; dst[i+1] = t1;

                t0 = saturate_cast<T>(scale*(WT)src1[i+2]*src2[i+2]);
                t1 = saturate_cast<T>(scale*(WT)src1[i+3]*src2[i+3]);
                dst[i+2] = t0; dst[i+3] = t1;
            }
            #endif
            for( ; i < size.width; i++ )
                dst[i] = saturate_cast<T>(scale*(WT)src1[i]*src2[i]);
        }
    }
}

template<typename T> static void
div_( const T* src1, size_t step1, const T* src2, size_t step2,
      T* dst, size_t step, Size size, double scale )
{
    step1 /= sizeof(src1[0]);
    step2 /= sizeof(src2[0]);
    step /= sizeof(dst[0]);

    for( ; size.height--; src1 += step1, src2 += step2, dst += step )
    {
        int i = 0;
        #if CV_ENABLE_UNROLLED
        for( ; i <= size.width - 4; i += 4 )
        {
            if( src2[i] != 0 && src2[i+1] != 0 && src2[i+2] != 0 && src2[i+3] != 0 )
            {
                double a = (double)src2[i] * src2[i+1];
                double b = (double)src2[i+2] * src2[i+3];
                double d = scale/(a * b);
                b *= d;
                a *= d;

                T z0 = saturate_cast<T>(src2[i+1] * ((double)src1[i] * b));
                T z1 = saturate_cast<T>(src2[i] * ((double)src1[i+1] * b));
                T z2 = saturate_cast<T>(src2[i+3] * ((double)src1[i+2] * a));
                T z3 = saturate_cast<T>(src2[i+2] * ((double)src1[i+3] * a));

                dst[i] = z0; dst[i+1] = z1;
                dst[i+2] = z2; dst[i+3] = z3;
            }
            else
            {
                T z0 = src2[i] != 0 ? saturate_cast<T>(src1[i]*scale/src2[i]) : 0;
                T z1 = src2[i+1] != 0 ? saturate_cast<T>(src1[i+1]*scale/src2[i+1]) : 0;
                T z2 = src2[i+2] != 0 ? saturate_cast<T>(src1[i+2]*scale/src2[i+2]) : 0;
                T z3 = src2[i+3] != 0 ? saturate_cast<T>(src1[i+3]*scale/src2[i+3]) : 0;

                dst[i] = z0; dst[i+1] = z1;
                dst[i+2] = z2; dst[i+3] = z3;
            }
        }
        #endif
        for( ; i < size.width; i++ )
            dst[i] = src2[i] != 0 ? saturate_cast<T>(src1[i]*scale/src2[i]) : 0;
    }
}

template<typename T> static void
recip_( const T*, size_t, const T* src2, size_t step2,
        T* dst, size_t step, Size size, double scale )
{
    step2 /= sizeof(src2[0]);
    step /= sizeof(dst[0]);

    for( ; size.height--; src2 += step2, dst += step )
    {
        int i = 0;
        #if CV_ENABLE_UNROLLED
        for( ; i <= size.width - 4; i += 4 )
        {
            if( src2[i] != 0 && src2[i+1] != 0 && src2[i+2] != 0 && src2[i+3] != 0 )
            {
                double a = (double)src2[i] * src2[i+1];
                double b = (double)src2[i+2] * src2[i+3];
                double d = scale/(a * b);
                b *= d;
                a *= d;

                T z0 = saturate_cast<T>(src2[i+1] * b);
                T z1 = saturate_cast<T>(src2[i] * b);
                T z2 = saturate_cast<T>(src2[i+3] * a);
                T z3 = saturate_cast<T>(src2[i+2] * a);

                dst[i] = z0; dst[i+1] = z1;
                dst[i+2] = z2; dst[i+3] = z3;
            }
            else
            {
                T z0 = src2[i] != 0 ? saturate_cast<T>(scale/src2[i]) : 0;
                T z1 = src2[i+1] != 0 ? saturate_cast<T>(scale/src2[i+1]) : 0;
                T z2 = src2[i+2] != 0 ? saturate_cast<T>(scale/src2[i+2]) : 0;
                T z3 = src2[i+3] != 0 ? saturate_cast<T>(scale/src2[i+3]) : 0;

                dst[i] = z0; dst[i+1] = z1;
                dst[i+2] = z2; dst[i+3] = z3;
            }
        }
        #endif
        for( ; i < size.width; i++ )
            dst[i] = src2[i] != 0 ? saturate_cast<T>(scale/src2[i]) : 0;
    }
}


static void mul8u( const uchar* src1, size_t step1, const uchar* src2, size_t step2,
                   uchar* dst, size_t step, Size sz, void* scale)
{
    float fscale = (float)*(const double*)scale;
#if defined HAVE_IPP
    if (std::fabs(fscale - 1) <= FLT_EPSILON)
    {
        if (ippiMul_8u_C1RSfs(src1, (int)step1, src2, (int)step2, dst, (int)step, ippiSize(sz), 0) >= 0)
            return;
        setIppErrorStatus();
    }
#endif
    mul_(src1, step1, src2, step2, dst, step, sz, fscale);
}

static void mul8s( const schar* src1, size_t step1, const schar* src2, size_t step2,
                   schar* dst, size_t step, Size sz, void* scale)
{
    mul_(src1, step1, src2, step2, dst, step, sz, (float)*(const double*)scale);
}

static void mul16u( const ushort* src1, size_t step1, const ushort* src2, size_t step2,
                    ushort* dst, size_t step, Size sz, void* scale)
{
    float fscale = (float)*(const double*)scale;
#if defined HAVE_IPP
    if (std::fabs(fscale - 1) <= FLT_EPSILON)
    {
        if (ippiMul_16u_C1RSfs(src1, (int)step1, src2, (int)step2, dst, (int)step, ippiSize(sz), 0) >= 0)
            return;
        setIppErrorStatus();
    }
#endif
    mul_(src1, step1, src2, step2, dst, step, sz, fscale);
}

static void mul16s( const short* src1, size_t step1, const short* src2, size_t step2,
                    short* dst, size_t step, Size sz, void* scale)
{
    float fscale = (float)*(const double*)scale;
#if defined HAVE_IPP
    if (std::fabs(fscale - 1) <= FLT_EPSILON)
    {
        if (ippiMul_16s_C1RSfs(src1, (int)step1, src2, (int)step2, dst, (int)step, ippiSize(sz), 0) >= 0)
            return;
        setIppErrorStatus();
    }
#endif
    mul_(src1, step1, src2, step2, dst, step, sz, fscale);
}

static void mul32s( const int* src1, size_t step1, const int* src2, size_t step2,
                    int* dst, size_t step, Size sz, void* scale)
{
    mul_(src1, step1, src2, step2, dst, step, sz, *(const double*)scale);
}

static void mul32f( const float* src1, size_t step1, const float* src2, size_t step2,
                    float* dst, size_t step, Size sz, void* scale)
{
    float fscale = (float)*(const double*)scale;
#if defined HAVE_IPP
    if (std::fabs(fscale - 1) <= FLT_EPSILON)
    {
        if (ippiMul_32f_C1R(src1, (int)step1, src2, (int)step2, dst, (int)step, ippiSize(sz)) >= 0)
            return;
        setIppErrorStatus();
    }
#endif
    mul_(src1, step1, src2, step2, dst, step, sz, fscale);
}

static void mul64f( const double* src1, size_t step1, const double* src2, size_t step2,
                    double* dst, size_t step, Size sz, void* scale)
{
    mul_(src1, step1, src2, step2, dst, step, sz, *(const double*)scale);
}

static void div8u( const uchar* src1, size_t step1, const uchar* src2, size_t step2,
                   uchar* dst, size_t step, Size sz, void* scale)
{
    if( src1 )
        div_(src1, step1, src2, step2, dst, step, sz, *(const double*)scale);
    else
        recip_(src1, step1, src2, step2, dst, step, sz, *(const double*)scale);
}

static void div8s( const schar* src1, size_t step1, const schar* src2, size_t step2,
                  schar* dst, size_t step, Size sz, void* scale)
{
    div_(src1, step1, src2, step2, dst, step, sz, *(const double*)scale);
}

static void div16u( const ushort* src1, size_t step1, const ushort* src2, size_t step2,
                    ushort* dst, size_t step, Size sz, void* scale)
{
    div_(src1, step1, src2, step2, dst, step, sz, *(const double*)scale);
}

static void div16s( const short* src1, size_t step1, const short* src2, size_t step2,
                    short* dst, size_t step, Size sz, void* scale)
{
    div_(src1, step1, src2, step2, dst, step, sz, *(const double*)scale);
}

static void div32s( const int* src1, size_t step1, const int* src2, size_t step2,
                    int* dst, size_t step, Size sz, void* scale)
{
    div_(src1, step1, src2, step2, dst, step, sz, *(const double*)scale);
}

static void div32f( const float* src1, size_t step1, const float* src2, size_t step2,
                    float* dst, size_t step, Size sz, void* scale)
{
    div_(src1, step1, src2, step2, dst, step, sz, *(const double*)scale);
}

static void div64f( const double* src1, size_t step1, const double* src2, size_t step2,
                    double* dst, size_t step, Size sz, void* scale)
{
    div_(src1, step1, src2, step2, dst, step, sz, *(const double*)scale);
}

static void recip8u( const uchar* src1, size_t step1, const uchar* src2, size_t step2,
                  uchar* dst, size_t step, Size sz, void* scale)
{
    recip_(src1, step1, src2, step2, dst, step, sz, *(const double*)scale);
}

static void recip8s( const schar* src1, size_t step1, const schar* src2, size_t step2,
                  schar* dst, size_t step, Size sz, void* scale)
{
    recip_(src1, step1, src2, step2, dst, step, sz, *(const double*)scale);
}

static void recip16u( const ushort* src1, size_t step1, const ushort* src2, size_t step2,
                   ushort* dst, size_t step, Size sz, void* scale)
{
    recip_(src1, step1, src2, step2, dst, step, sz, *(const double*)scale);
}

static void recip16s( const short* src1, size_t step1, const short* src2, size_t step2,
                   short* dst, size_t step, Size sz, void* scale)
{
    recip_(src1, step1, src2, step2, dst, step, sz, *(const double*)scale);
}

static void recip32s( const int* src1, size_t step1, const int* src2, size_t step2,
                   int* dst, size_t step, Size sz, void* scale)
{
    recip_(src1, step1, src2, step2, dst, step, sz, *(const double*)scale);
}

static void recip32f( const float* src1, size_t step1, const float* src2, size_t step2,
                   float* dst, size_t step, Size sz, void* scale)
{
    recip_(src1, step1, src2, step2, dst, step, sz, *(const double*)scale);
}

static void recip64f( const double* src1, size_t step1, const double* src2, size_t step2,
                   double* dst, size_t step, Size sz, void* scale)
{
    recip_(src1, step1, src2, step2, dst, step, sz, *(const double*)scale);
}


static BinaryFunc* getMulTab()
{
    static BinaryFunc mulTab[] =
    {
        (BinaryFunc)mul8u, (BinaryFunc)mul8s, (BinaryFunc)mul16u,
        (BinaryFunc)mul16s, (BinaryFunc)mul32s, (BinaryFunc)mul32f,
        (BinaryFunc)mul64f, 0
    };

    return mulTab;
}

static BinaryFunc* getDivTab()
{
    static BinaryFunc divTab[] =
    {
        (BinaryFunc)div8u, (BinaryFunc)div8s, (BinaryFunc)div16u,
        (BinaryFunc)div16s, (BinaryFunc)div32s, (BinaryFunc)div32f,
        (BinaryFunc)div64f, 0
    };

    return divTab;
}

static BinaryFunc* getRecipTab()
{
    static BinaryFunc recipTab[] =
    {
        (BinaryFunc)recip8u, (BinaryFunc)recip8s, (BinaryFunc)recip16u,
        (BinaryFunc)recip16s, (BinaryFunc)recip32s, (BinaryFunc)recip32f,
        (BinaryFunc)recip64f, 0
    };

    return recipTab;
}

}

void cv::multiply(InputArray src1, InputArray src2,
                  OutputArray dst, double scale, int dtype)
{
    arithm_op(src1, src2, dst, noArray(), dtype, getMulTab(),
              true, &scale, std::abs(scale - 1.0) < DBL_EPSILON ? OCL_OP_MUL : OCL_OP_MUL_SCALE);
}

void cv::divide(InputArray src1, InputArray src2,
                OutputArray dst, double scale, int dtype)
{
    arithm_op(src1, src2, dst, noArray(), dtype, getDivTab(), true, &scale, OCL_OP_DIV_SCALE);
}

void cv::divide(double scale, InputArray src2,
                OutputArray dst, int dtype)
{
    arithm_op(src2, src2, dst, noArray(), dtype, getRecipTab(), true, &scale, OCL_OP_RECIP_SCALE);
}

/****************************************************************************************\
*                                      addWeighted                                       *
\****************************************************************************************/

namespace cv
{

template<typename T, typename WT> static void
addWeighted_( const T* src1, size_t step1, const T* src2, size_t step2,
              T* dst, size_t step, Size size, void* _scalars )
{
    const double* scalars = (const double*)_scalars;
    WT alpha = (WT)scalars[0], beta = (WT)scalars[1], gamma = (WT)scalars[2];
    step1 /= sizeof(src1[0]);
    step2 /= sizeof(src2[0]);
    step /= sizeof(dst[0]);

    for( ; size.height--; src1 += step1, src2 += step2, dst += step )
    {
        int x = 0;
        #if CV_ENABLE_UNROLLED
        for( ; x <= size.width - 4; x += 4 )
        {
            T t0 = saturate_cast<T>(src1[x]*alpha + src2[x]*beta + gamma);
            T t1 = saturate_cast<T>(src1[x+1]*alpha + src2[x+1]*beta + gamma);
            dst[x] = t0; dst[x+1] = t1;

            t0 = saturate_cast<T>(src1[x+2]*alpha + src2[x+2]*beta + gamma);
            t1 = saturate_cast<T>(src1[x+3]*alpha + src2[x+3]*beta + gamma);
            dst[x+2] = t0; dst[x+3] = t1;
        }
        #endif
        for( ; x < size.width; x++ )
            dst[x] = saturate_cast<T>(src1[x]*alpha + src2[x]*beta + gamma);
    }
}


static void
addWeighted8u( const uchar* src1, size_t step1,
               const uchar* src2, size_t step2,
               uchar* dst, size_t step, Size size,
               void* _scalars )
{
    const double* scalars = (const double*)_scalars;
    float alpha = (float)scalars[0], beta = (float)scalars[1], gamma = (float)scalars[2];

    for( ; size.height--; src1 += step1, src2 += step2, dst += step )
    {
        int x = 0;

#if CV_SSE2
        if( USE_SSE2 )
        {
            __m128 a4 = _mm_set1_ps(alpha), b4 = _mm_set1_ps(beta), g4 = _mm_set1_ps(gamma);
            __m128i z = _mm_setzero_si128();

            for( ; x <= size.width - 8; x += 8 )
            {
                __m128i u = _mm_unpacklo_epi8(_mm_loadl_epi64((const __m128i*)(src1 + x)), z);
                __m128i v = _mm_unpacklo_epi8(_mm_loadl_epi64((const __m128i*)(src2 + x)), z);

                __m128 u0 = _mm_cvtepi32_ps(_mm_unpacklo_epi16(u, z));
                __m128 u1 = _mm_cvtepi32_ps(_mm_unpackhi_epi16(u, z));
                __m128 v0 = _mm_cvtepi32_ps(_mm_unpacklo_epi16(v, z));
                __m128 v1 = _mm_cvtepi32_ps(_mm_unpackhi_epi16(v, z));

                u0 = _mm_add_ps(_mm_mul_ps(u0, a4), _mm_mul_ps(v0, b4));
                u1 = _mm_add_ps(_mm_mul_ps(u1, a4), _mm_mul_ps(v1, b4));
                u0 = _mm_add_ps(u0, g4); u1 = _mm_add_ps(u1, g4);

                u = _mm_packs_epi32(_mm_cvtps_epi32(u0), _mm_cvtps_epi32(u1));
                u = _mm_packus_epi16(u, u);

                _mm_storel_epi64((__m128i*)(dst + x), u);
            }
        }
#endif
        #if CV_ENABLE_UNROLLED
        for( ; x <= size.width - 4; x += 4 )
        {
            float t0, t1;
            t0 = CV_8TO32F(src1[x])*alpha + CV_8TO32F(src2[x])*beta + gamma;
            t1 = CV_8TO32F(src1[x+1])*alpha + CV_8TO32F(src2[x+1])*beta + gamma;

            dst[x] = saturate_cast<uchar>(t0);
            dst[x+1] = saturate_cast<uchar>(t1);

            t0 = CV_8TO32F(src1[x+2])*alpha + CV_8TO32F(src2[x+2])*beta + gamma;
            t1 = CV_8TO32F(src1[x+3])*alpha + CV_8TO32F(src2[x+3])*beta + gamma;

            dst[x+2] = saturate_cast<uchar>(t0);
            dst[x+3] = saturate_cast<uchar>(t1);
        }
        #endif

        for( ; x < size.width; x++ )
        {
            float t0 = CV_8TO32F(src1[x])*alpha + CV_8TO32F(src2[x])*beta + gamma;
            dst[x] = saturate_cast<uchar>(t0);
        }
    }
}

static void addWeighted8s( const schar* src1, size_t step1, const schar* src2, size_t step2,
                           schar* dst, size_t step, Size sz, void* scalars )
{
    addWeighted_<schar, float>(src1, step1, src2, step2, dst, step, sz, scalars);
}

static void addWeighted16u( const ushort* src1, size_t step1, const ushort* src2, size_t step2,
                            ushort* dst, size_t step, Size sz, void* scalars )
{
    addWeighted_<ushort, float>(src1, step1, src2, step2, dst, step, sz, scalars);
}

static void addWeighted16s( const short* src1, size_t step1, const short* src2, size_t step2,
                            short* dst, size_t step, Size sz, void* scalars )
{
    addWeighted_<short, float>(src1, step1, src2, step2, dst, step, sz, scalars);
}

static void addWeighted32s( const int* src1, size_t step1, const int* src2, size_t step2,
                            int* dst, size_t step, Size sz, void* scalars )
{
    addWeighted_<int, double>(src1, step1, src2, step2, dst, step, sz, scalars);
}

static void addWeighted32f( const float* src1, size_t step1, const float* src2, size_t step2,
                            float* dst, size_t step, Size sz, void* scalars )
{
    addWeighted_<float, double>(src1, step1, src2, step2, dst, step, sz, scalars);
}

static void addWeighted64f( const double* src1, size_t step1, const double* src2, size_t step2,
                            double* dst, size_t step, Size sz, void* scalars )
{
    addWeighted_<double, double>(src1, step1, src2, step2, dst, step, sz, scalars);
}

static BinaryFunc* getAddWeightedTab()
{
    static BinaryFunc addWeightedTab[] =
    {
        (BinaryFunc)GET_OPTIMIZED(addWeighted8u), (BinaryFunc)GET_OPTIMIZED(addWeighted8s), (BinaryFunc)GET_OPTIMIZED(addWeighted16u),
        (BinaryFunc)GET_OPTIMIZED(addWeighted16s), (BinaryFunc)GET_OPTIMIZED(addWeighted32s), (BinaryFunc)addWeighted32f,
        (BinaryFunc)addWeighted64f, 0
    };

    return addWeightedTab;
}

}

void cv::addWeighted( InputArray src1, double alpha, InputArray src2,
                      double beta, double gamma, OutputArray dst, int dtype )
{
    double scalars[] = {alpha, beta, gamma};
    arithm_op(src1, src2, dst, noArray(), dtype, getAddWeightedTab(), true, scalars, OCL_OP_ADDW);
}


/****************************************************************************************\
*                                          compare                                       *
\****************************************************************************************/

namespace cv
{

template<typename T> static void
cmp_(const T* src1, size_t step1, const T* src2, size_t step2,
     uchar* dst, size_t step, Size size, int code)
{
    step1 /= sizeof(src1[0]);
    step2 /= sizeof(src2[0]);
    if( code == CMP_GE || code == CMP_LT )
    {
        std::swap(src1, src2);
        std::swap(step1, step2);
        code = code == CMP_GE ? CMP_LE : CMP_GT;
    }

    if( code == CMP_GT || code == CMP_LE )
    {
        int m = code == CMP_GT ? 0 : 255;
        for( ; size.height--; src1 += step1, src2 += step2, dst += step )
        {
            int x = 0;
            #if CV_ENABLE_UNROLLED
            for( ; x <= size.width - 4; x += 4 )
            {
                int t0, t1;
                t0 = -(src1[x] > src2[x]) ^ m;
                t1 = -(src1[x+1] > src2[x+1]) ^ m;
                dst[x] = (uchar)t0; dst[x+1] = (uchar)t1;
                t0 = -(src1[x+2] > src2[x+2]) ^ m;
                t1 = -(src1[x+3] > src2[x+3]) ^ m;
                dst[x+2] = (uchar)t0; dst[x+3] = (uchar)t1;
            }
            #endif
            for( ; x < size.width; x++ )
                dst[x] = (uchar)(-(src1[x] > src2[x]) ^ m);
               }
    }
    else if( code == CMP_EQ || code == CMP_NE )
    {
        int m = code == CMP_EQ ? 0 : 255;
        for( ; size.height--; src1 += step1, src2 += step2, dst += step )
        {
            int x = 0;
            #if CV_ENABLE_UNROLLED
            for( ; x <= size.width - 4; x += 4 )
            {
                int t0, t1;
                t0 = -(src1[x] == src2[x]) ^ m;
                t1 = -(src1[x+1] == src2[x+1]) ^ m;
                dst[x] = (uchar)t0; dst[x+1] = (uchar)t1;
                t0 = -(src1[x+2] == src2[x+2]) ^ m;
                t1 = -(src1[x+3] == src2[x+3]) ^ m;
                dst[x+2] = (uchar)t0; dst[x+3] = (uchar)t1;
            }
            #endif
            for( ; x < size.width; x++ )
                dst[x] = (uchar)(-(src1[x] == src2[x]) ^ m);
        }
    }
}

#if ARITHM_USE_IPP
inline static IppCmpOp convert_cmp(int _cmpop)
{
    return _cmpop == CMP_EQ ? ippCmpEq :
        _cmpop == CMP_GT ? ippCmpGreater :
        _cmpop == CMP_GE ? ippCmpGreaterEq :
        _cmpop == CMP_LT ? ippCmpLess :
        _cmpop == CMP_LE ? ippCmpLessEq :
        (IppCmpOp)-1;
}
#endif

static void cmp8u(const uchar* src1, size_t step1, const uchar* src2, size_t step2,
                  uchar* dst, size_t step, Size size, void* _cmpop)
{
#if ARITHM_USE_IPP
    IppCmpOp op = convert_cmp(*(int *)_cmpop);
    if( op  >= 0 )
    {
        fixSteps(size, sizeof(dst[0]), step1, step2, step);
<<<<<<< HEAD
        if (0 <= ippiCompare_8u_C1R(src1, (int)step1, src2, (int)step2, dst, (int)step, ippiSize(size), op))
=======
        if( ippiCompare_8u_C1R(src1, (int)step1, src2, (int)step2, dst, (int)step, ippiSize(size), op) >= 0 )
>>>>>>> c74fed1f
            return;
        setIppErrorStatus();
    }
#endif
  //vz optimized  cmp_(src1, step1, src2, step2, dst, step, size, *(int*)_cmpop);
    int code = *(int*)_cmpop;
    step1 /= sizeof(src1[0]);
    step2 /= sizeof(src2[0]);
    if( code == CMP_GE || code == CMP_LT )
    {
        std::swap(src1, src2);
        std::swap(step1, step2);
        code = code == CMP_GE ? CMP_LE : CMP_GT;
    }

    if( code == CMP_GT || code == CMP_LE )
    {
        int m = code == CMP_GT ? 0 : 255;
        for( ; size.height--; src1 += step1, src2 += step2, dst += step )
        {
            int x =0;
            #if CV_SSE2
            if( USE_SSE2 ){
                __m128i m128 = code == CMP_GT ? _mm_setzero_si128() : _mm_set1_epi8 (-1);
                __m128i c128 = _mm_set1_epi8 (-128);
                for( ; x <= size.width - 16; x += 16 )
                {
                    __m128i r00 = _mm_loadu_si128((const __m128i*)(src1 + x));
                    __m128i r10 = _mm_loadu_si128((const __m128i*)(src2 + x));
                    // no simd for 8u comparison, that's why we need the trick
                    r00 = _mm_sub_epi8(r00,c128);
                    r10 = _mm_sub_epi8(r10,c128);

                    r00 =_mm_xor_si128(_mm_cmpgt_epi8(r00, r10), m128);
                    _mm_storeu_si128((__m128i*)(dst + x),r00);

                }
            }
           #endif

            for( ; x < size.width; x++ ){
                dst[x] = (uchar)(-(src1[x] > src2[x]) ^ m);
            }
        }
    }
    else if( code == CMP_EQ || code == CMP_NE )
    {
        int m = code == CMP_EQ ? 0 : 255;
        for( ; size.height--; src1 += step1, src2 += step2, dst += step )
        {
            int x = 0;
            #if CV_SSE2
            if( USE_SSE2 ){
                __m128i m128 =  code == CMP_EQ ? _mm_setzero_si128() : _mm_set1_epi8 (-1);
                for( ; x <= size.width - 16; x += 16 )
                {
                    __m128i r00 = _mm_loadu_si128((const __m128i*)(src1 + x));
                    __m128i r10 = _mm_loadu_si128((const __m128i*)(src2 + x));
                    r00 = _mm_xor_si128 ( _mm_cmpeq_epi8 (r00, r10), m128);
                    _mm_storeu_si128((__m128i*)(dst + x), r00);
                }
            }
           #endif
           for( ; x < size.width; x++ )
                dst[x] = (uchar)(-(src1[x] == src2[x]) ^ m);
        }
    }
}

static void cmp8s(const schar* src1, size_t step1, const schar* src2, size_t step2,
                  uchar* dst, size_t step, Size size, void* _cmpop)
{
    cmp_(src1, step1, src2, step2, dst, step, size, *(int*)_cmpop);
}

static void cmp16u(const ushort* src1, size_t step1, const ushort* src2, size_t step2,
                  uchar* dst, size_t step, Size size, void* _cmpop)
{
#if ARITHM_USE_IPP
    IppCmpOp op = convert_cmp(*(int *)_cmpop);
    if( op  >= 0 )
    {
        fixSteps(size, sizeof(dst[0]), step1, step2, step);
<<<<<<< HEAD
        if (0 <= ippiCompare_16u_C1R(src1, (int)step1, src2, (int)step2, dst, (int)step, ippiSize(size), op))
=======
        if( ippiCompare_16u_C1R(src1, (int)step1, src2, (int)step2, dst, (int)step, ippiSize(size), op) >= 0 )
>>>>>>> c74fed1f
            return;
        setIppErrorStatus();
    }
#endif
    cmp_(src1, step1, src2, step2, dst, step, size, *(int*)_cmpop);
}

static void cmp16s(const short* src1, size_t step1, const short* src2, size_t step2,
                  uchar* dst, size_t step, Size size, void* _cmpop)
{
#if ARITHM_USE_IPP
    IppCmpOp op = convert_cmp(*(int *)_cmpop);
    if( op  > 0 )
    {
        fixSteps(size, sizeof(dst[0]), step1, step2, step);
<<<<<<< HEAD
        if (0 <= ippiCompare_16s_C1R(src1, (int)step1, src2, (int)step2, dst, (int)step, ippiSize(size), op))
=======
        if( ippiCompare_16s_C1R(src1, (int)step1, src2, (int)step2, dst, (int)step, ippiSize(size), op) >= 0 )
>>>>>>> c74fed1f
            return;
        setIppErrorStatus();
    }
#endif
   //vz optimized cmp_(src1, step1, src2, step2, dst, step, size, *(int*)_cmpop);

    int code = *(int*)_cmpop;
    step1 /= sizeof(src1[0]);
    step2 /= sizeof(src2[0]);
    if( code == CMP_GE || code == CMP_LT )
    {
        std::swap(src1, src2);
        std::swap(step1, step2);
        code = code == CMP_GE ? CMP_LE : CMP_GT;
    }

    if( code == CMP_GT || code == CMP_LE )
    {
        int m = code == CMP_GT ? 0 : 255;
        for( ; size.height--; src1 += step1, src2 += step2, dst += step )
        {
            int x =0;
            #if CV_SSE2
            if( USE_SSE2){//
                __m128i m128 =  code == CMP_GT ? _mm_setzero_si128() : _mm_set1_epi16 (-1);
                for( ; x <= size.width - 16; x += 16 )
                {
                    __m128i r00 = _mm_loadu_si128((const __m128i*)(src1 + x));
                    __m128i r10 = _mm_loadu_si128((const __m128i*)(src2 + x));
                    r00 = _mm_xor_si128 ( _mm_cmpgt_epi16 (r00, r10), m128);
                    __m128i r01 = _mm_loadu_si128((const __m128i*)(src1 + x + 8));
                    __m128i r11 = _mm_loadu_si128((const __m128i*)(src2 + x + 8));
                    r01 = _mm_xor_si128 ( _mm_cmpgt_epi16 (r01, r11), m128);
                    r11 = _mm_packs_epi16(r00, r01);
                    _mm_storeu_si128((__m128i*)(dst + x), r11);
                }
                if( x <= size.width-8)
                {
                    __m128i r00 = _mm_loadu_si128((const __m128i*)(src1 + x));
                    __m128i r10 = _mm_loadu_si128((const __m128i*)(src2 + x));
                    r00 = _mm_xor_si128 ( _mm_cmpgt_epi16 (r00, r10), m128);
                    r10 = _mm_packs_epi16(r00, r00);
                    _mm_storel_epi64((__m128i*)(dst + x), r10);

                    x += 8;
                }
            }
           #endif

            for( ; x < size.width; x++ ){
                 dst[x] = (uchar)(-(src1[x] > src2[x]) ^ m);
            }
        }
    }
    else if( code == CMP_EQ || code == CMP_NE )
    {
        int m = code == CMP_EQ ? 0 : 255;
        for( ; size.height--; src1 += step1, src2 += step2, dst += step )
        {
            int x = 0;
            #if CV_SSE2
            if( USE_SSE2 ){
                __m128i m128 =  code == CMP_EQ ? _mm_setzero_si128() : _mm_set1_epi16 (-1);
                for( ; x <= size.width - 16; x += 16 )
                {
                    __m128i r00 = _mm_loadu_si128((const __m128i*)(src1 + x));
                    __m128i r10 = _mm_loadu_si128((const __m128i*)(src2 + x));
                    r00 = _mm_xor_si128 ( _mm_cmpeq_epi16 (r00, r10), m128);
                    __m128i r01 = _mm_loadu_si128((const __m128i*)(src1 + x + 8));
                    __m128i r11 = _mm_loadu_si128((const __m128i*)(src2 + x + 8));
                    r01 = _mm_xor_si128 ( _mm_cmpeq_epi16 (r01, r11), m128);
                    r11 = _mm_packs_epi16(r00, r01);
                    _mm_storeu_si128((__m128i*)(dst + x), r11);
                }
                if( x <= size.width - 8)
                {
                    __m128i r00 = _mm_loadu_si128((const __m128i*)(src1 + x));
                    __m128i r10 = _mm_loadu_si128((const __m128i*)(src2 + x));
                    r00 = _mm_xor_si128 ( _mm_cmpeq_epi16 (r00, r10), m128);
                    r10 = _mm_packs_epi16(r00, r00);
                    _mm_storel_epi64((__m128i*)(dst + x), r10);

                    x += 8;
                }
            }
           #endif
           for( ; x < size.width; x++ )
                dst[x] = (uchar)(-(src1[x] == src2[x]) ^ m);
        }
    }
}

static void cmp32s(const int* src1, size_t step1, const int* src2, size_t step2,
                   uchar* dst, size_t step, Size size, void* _cmpop)
{
    cmp_(src1, step1, src2, step2, dst, step, size, *(int*)_cmpop);
}

static void cmp32f(const float* src1, size_t step1, const float* src2, size_t step2,
                  uchar* dst, size_t step, Size size, void* _cmpop)
{
#if ARITHM_USE_IPP
    IppCmpOp op = convert_cmp(*(int *)_cmpop);
    if( op  >= 0 )
    {
        fixSteps(size, sizeof(dst[0]), step1, step2, step);
<<<<<<< HEAD
        if (0 <= ippiCompare_32f_C1R(src1, (int)step1, src2, (int)step2, dst, (int)step, ippiSize(size), op))
=======
        if( ippiCompare_32f_C1R(src1, (int)step1, src2, (int)step2, dst, (int)step, ippiSize(size), op) >= 0 )
>>>>>>> c74fed1f
            return;
        setIppErrorStatus();
    }
#endif
    cmp_(src1, step1, src2, step2, dst, step, size, *(int*)_cmpop);
}

static void cmp64f(const double* src1, size_t step1, const double* src2, size_t step2,
                  uchar* dst, size_t step, Size size, void* _cmpop)
{
    cmp_(src1, step1, src2, step2, dst, step, size, *(int*)_cmpop);
}

static BinaryFunc getCmpFunc(int depth)
{
    static BinaryFunc cmpTab[] =
    {
        (BinaryFunc)GET_OPTIMIZED(cmp8u), (BinaryFunc)GET_OPTIMIZED(cmp8s),
        (BinaryFunc)GET_OPTIMIZED(cmp16u), (BinaryFunc)GET_OPTIMIZED(cmp16s),
        (BinaryFunc)GET_OPTIMIZED(cmp32s),
        (BinaryFunc)GET_OPTIMIZED(cmp32f), (BinaryFunc)cmp64f,
        0
    };

    return cmpTab[depth];
}

static double getMinVal(int depth)
{
    static const double tab[] = {0, -128, 0, -32768, INT_MIN, -FLT_MAX, -DBL_MAX, 0};
    return tab[depth];
}

static double getMaxVal(int depth)
{
    static const double tab[] = {255, 127, 65535, 32767, INT_MAX, FLT_MAX, DBL_MAX, 0};
    return tab[depth];
}

#ifdef HAVE_OPENCL

static bool ocl_compare(InputArray _src1, InputArray _src2, OutputArray _dst, int op, bool haveScalar)
{
    const ocl::Device& dev = ocl::Device::getDefault();
    bool doubleSupport = dev.doubleFPConfig() > 0;
    int type1 = _src1.type(), depth1 = CV_MAT_DEPTH(type1), cn = CV_MAT_CN(type1),
            type2 = _src2.type(), depth2 = CV_MAT_DEPTH(type2);

    if (!doubleSupport && depth1 == CV_64F)
        return false;

    if (!haveScalar && (!_src1.sameSize(_src2) || type1 != type2))
            return false;

    int kercn = haveScalar ? cn : ocl::predictOptimalVectorWidth(_src1, _src2, _dst);
    // Workaround for bug with "?:" operator in AMD OpenCL compiler
    if (depth1 >= CV_16U)
        kercn = 1;

    int scalarcn = kercn == 3 ? 4 : kercn;
    const char * const operationMap[] = { "==", ">", ">=", "<", "<=", "!=" };
    char cvt[40];

    String opts = format("-D %s -D srcT1=%s -D dstT=%s -D workT=srcT1 -D cn=%d"
                         " -D convertToDT=%s -D OP_CMP -D CMP_OPERATOR=%s -D srcT1_C1=%s"
                         " -D srcT2_C1=%s -D dstT_C1=%s -D workST=%s%s",
                         haveScalar ? "UNARY_OP" : "BINARY_OP",
                         ocl::typeToStr(CV_MAKE_TYPE(depth1, kercn)),
                         ocl::typeToStr(CV_8UC(kercn)), kercn,
                         ocl::convertTypeStr(depth1, CV_8U, kercn, cvt),
                         operationMap[op], ocl::typeToStr(depth1),
                         ocl::typeToStr(depth1), ocl::typeToStr(CV_8U),
                         ocl::typeToStr(CV_MAKE_TYPE(depth1, scalarcn)),
                         doubleSupport ? " -D DOUBLE_SUPPORT" : "");

    ocl::Kernel k("KF", ocl::core::arithm_oclsrc, opts);
    if (k.empty())
        return false;

    UMat src1 = _src1.getUMat();
    Size size = src1.size();
    _dst.create(size, CV_8UC(cn));
    UMat dst = _dst.getUMat();

    if (haveScalar)
    {
        size_t esz = CV_ELEM_SIZE1(type1) * scalarcn;
        double buf[4] = { 0, 0, 0, 0 };
        Mat src2 = _src2.getMat();

        if( depth1 > CV_32S )
            convertAndUnrollScalar( src2, depth1, (uchar *)buf, kercn );
        else
        {
            double fval = 0;
            getConvertFunc(depth2, CV_64F)(src2.data, 1, 0, 1, (uchar *)&fval, 1, Size(1, 1), 0);
            if( fval < getMinVal(depth1) )
                return dst.setTo(Scalar::all(op == CMP_GT || op == CMP_GE || op == CMP_NE ? 255 : 0)), true;

            if( fval > getMaxVal(depth1) )
                return dst.setTo(Scalar::all(op == CMP_LT || op == CMP_LE || op == CMP_NE ? 255 : 0)), true;

            int ival = cvRound(fval);
            if( fval != ival )
            {
                if( op == CMP_LT || op == CMP_GE )
                    ival = cvCeil(fval);
                else if( op == CMP_LE || op == CMP_GT )
                    ival = cvFloor(fval);
                else
                    return dst.setTo(Scalar::all(op == CMP_NE ? 255 : 0)), true;
            }
            convertAndUnrollScalar(Mat(1, 1, CV_32S, &ival), depth1, (uchar *)buf, kercn);
        }

        ocl::KernelArg scalararg = ocl::KernelArg(0, 0, 0, 0, buf, esz);

        k.args(ocl::KernelArg::ReadOnlyNoSize(src1, cn, kercn),
               ocl::KernelArg::WriteOnly(dst, cn, kercn), scalararg);
    }
    else
    {
        UMat src2 = _src2.getUMat();

        k.args(ocl::KernelArg::ReadOnlyNoSize(src1),
               ocl::KernelArg::ReadOnlyNoSize(src2),
               ocl::KernelArg::WriteOnly(dst, cn, kercn));
    }

    size_t globalsize[2] = { dst.cols * cn / kercn, dst.rows };
    return k.run(2, globalsize, NULL, false);
}

#endif

}

void cv::compare(InputArray _src1, InputArray _src2, OutputArray _dst, int op)
{
    CV_Assert( op == CMP_LT || op == CMP_LE || op == CMP_EQ ||
               op == CMP_NE || op == CMP_GE || op == CMP_GT );

    bool haveScalar = false;

    if ((_src1.isMatx() + _src2.isMatx()) == 1
            || !_src1.sameSize(_src2)
            || _src1.type() != _src2.type())
    {
        if (checkScalar(_src1, _src2.type(), _src1.kind(), _src2.kind()))
        {
            op = op == CMP_LT ? CMP_GT : op == CMP_LE ? CMP_GE :
                op == CMP_GE ? CMP_LE : op == CMP_GT ? CMP_LT : op;
            // src1 is a scalar; swap it with src2
            compare(_src2, _src1, _dst, op);
            return;
        }
        else if( !checkScalar(_src2, _src1.type(), _src2.kind(), _src1.kind()) )
            CV_Error( CV_StsUnmatchedSizes,
                     "The operation is neither 'array op array' (where arrays have the same size and the same type), "
                     "nor 'array op scalar', nor 'scalar op array'" );
        haveScalar = true;
    }

    CV_OCL_RUN(_src1.dims() <= 2 && _src2.dims() <= 2 && _dst.isUMat(),
               ocl_compare(_src1, _src2, _dst, op, haveScalar))

    int kind1 = _src1.kind(), kind2 = _src2.kind();
    Mat src1 = _src1.getMat(), src2 = _src2.getMat();

    if( kind1 == kind2 && src1.dims <= 2 && src2.dims <= 2 && src1.size() == src2.size() && src1.type() == src2.type() )
    {
        int cn = src1.channels();
        _dst.create(src1.size(), CV_8UC(cn));
        Mat dst = _dst.getMat();
        Size sz = getContinuousSize(src1, src2, dst, src1.channels());
        getCmpFunc(src1.depth())(src1.data, src1.step, src2.data, src2.step, dst.data, dst.step, sz, &op);
        return;
    }

    int cn = src1.channels(), depth1 = src1.depth(), depth2 = src2.depth();

    _dst.create(src1.dims, src1.size, CV_8UC(cn));
    src1 = src1.reshape(1); src2 = src2.reshape(1);
    Mat dst = _dst.getMat().reshape(1);

    size_t esz = src1.elemSize();
    size_t blocksize0 = (size_t)(BLOCK_SIZE + esz-1)/esz;
    BinaryFunc func = getCmpFunc(depth1);

    if( !haveScalar )
    {
        const Mat* arrays[] = { &src1, &src2, &dst, 0 };
        uchar* ptrs[3];

        NAryMatIterator it(arrays, ptrs);
        size_t total = it.size;

        for( size_t i = 0; i < it.nplanes; i++, ++it )
            func( ptrs[0], 0, ptrs[1], 0, ptrs[2], 0, Size((int)total, 1), &op );
    }
    else
    {
        const Mat* arrays[] = { &src1, &dst, 0 };
        uchar* ptrs[2];

        NAryMatIterator it(arrays, ptrs);
        size_t total = it.size, blocksize = std::min(total, blocksize0);

        AutoBuffer<uchar> _buf(blocksize*esz);
        uchar *buf = _buf;

        if( depth1 > CV_32S )
            convertAndUnrollScalar( src2, depth1, buf, blocksize );
        else
        {
            double fval=0;
            getConvertFunc(depth2, CV_64F)(src2.data, 1, 0, 1, (uchar*)&fval, 1, Size(1,1), 0);
            if( fval < getMinVal(depth1) )
            {
                dst = Scalar::all(op == CMP_GT || op == CMP_GE || op == CMP_NE ? 255 : 0);
                return;
            }

            if( fval > getMaxVal(depth1) )
            {
                dst = Scalar::all(op == CMP_LT || op == CMP_LE || op == CMP_NE ? 255 : 0);
                return;
            }

            int ival = cvRound(fval);
            if( fval != ival )
            {
                if( op == CMP_LT || op == CMP_GE )
                    ival = cvCeil(fval);
                else if( op == CMP_LE || op == CMP_GT )
                    ival = cvFloor(fval);
                else
                {
                    dst = Scalar::all(op == CMP_NE ? 255 : 0);
                    return;
                }
            }
            convertAndUnrollScalar(Mat(1, 1, CV_32S, &ival), depth1, buf, blocksize);
        }

        for( size_t i = 0; i < it.nplanes; i++, ++it )
        {
            for( size_t j = 0; j < total; j += blocksize )
            {
                int bsz = (int)MIN(total - j, blocksize);
                func( ptrs[0], 0, buf, 0, ptrs[1], 0, Size(bsz, 1), &op);
                ptrs[0] += bsz*esz;
                ptrs[1] += bsz;
            }
        }
    }
}

/****************************************************************************************\
*                                        inRange                                         *
\****************************************************************************************/

namespace cv
{

template<typename T> static void
inRange_(const T* src1, size_t step1, const T* src2, size_t step2,
         const T* src3, size_t step3, uchar* dst, size_t step,
         Size size)
{
    step1 /= sizeof(src1[0]);
    step2 /= sizeof(src2[0]);
    step3 /= sizeof(src3[0]);

    for( ; size.height--; src1 += step1, src2 += step2, src3 += step3, dst += step )
    {
        int x = 0;
        #if CV_ENABLE_UNROLLED
        for( ; x <= size.width - 4; x += 4 )
        {
            int t0, t1;
            t0 = src2[x] <= src1[x] && src1[x] <= src3[x];
            t1 = src2[x+1] <= src1[x+1] && src1[x+1] <= src3[x+1];
            dst[x] = (uchar)-t0; dst[x+1] = (uchar)-t1;
            t0 = src2[x+2] <= src1[x+2] && src1[x+2] <= src3[x+2];
            t1 = src2[x+3] <= src1[x+3] && src1[x+3] <= src3[x+3];
            dst[x+2] = (uchar)-t0; dst[x+3] = (uchar)-t1;
        }
        #endif
        for( ; x < size.width; x++ )
            dst[x] = (uchar)-(src2[x] <= src1[x] && src1[x] <= src3[x]);
    }
}


static void inRange8u(const uchar* src1, size_t step1, const uchar* src2, size_t step2,
                      const uchar* src3, size_t step3, uchar* dst, size_t step, Size size)
{
    inRange_(src1, step1, src2, step2, src3, step3, dst, step, size);
}

static void inRange8s(const schar* src1, size_t step1, const schar* src2, size_t step2,
                      const schar* src3, size_t step3, uchar* dst, size_t step, Size size)
{
    inRange_(src1, step1, src2, step2, src3, step3, dst, step, size);
}

static void inRange16u(const ushort* src1, size_t step1, const ushort* src2, size_t step2,
                       const ushort* src3, size_t step3, uchar* dst, size_t step, Size size)
{
    inRange_(src1, step1, src2, step2, src3, step3, dst, step, size);
}

static void inRange16s(const short* src1, size_t step1, const short* src2, size_t step2,
                       const short* src3, size_t step3, uchar* dst, size_t step, Size size)
{
    inRange_(src1, step1, src2, step2, src3, step3, dst, step, size);
}

static void inRange32s(const int* src1, size_t step1, const int* src2, size_t step2,
                       const int* src3, size_t step3, uchar* dst, size_t step, Size size)
{
    inRange_(src1, step1, src2, step2, src3, step3, dst, step, size);
}

static void inRange32f(const float* src1, size_t step1, const float* src2, size_t step2,
                       const float* src3, size_t step3, uchar* dst, size_t step, Size size)
{
    inRange_(src1, step1, src2, step2, src3, step3, dst, step, size);
}

static void inRange64f(const double* src1, size_t step1, const double* src2, size_t step2,
                       const double* src3, size_t step3, uchar* dst, size_t step, Size size)
{
    inRange_(src1, step1, src2, step2, src3, step3, dst, step, size);
}

static void inRangeReduce(const uchar* src, uchar* dst, size_t len, int cn)
{
    int k = cn % 4 ? cn % 4 : 4;
    size_t i, j;
    if( k == 1 )
        for( i = j = 0; i < len; i++, j += cn )
            dst[i] = src[j];
    else if( k == 2 )
        for( i = j = 0; i < len; i++, j += cn )
            dst[i] = src[j] & src[j+1];
    else if( k == 3 )
        for( i = j = 0; i < len; i++, j += cn )
            dst[i] = src[j] & src[j+1] & src[j+2];
    else
        for( i = j = 0; i < len; i++, j += cn )
            dst[i] = src[j] & src[j+1] & src[j+2] & src[j+3];

    for( ; k < cn; k += 4 )
    {
        for( i = 0, j = k; i < len; i++, j += cn )
            dst[i] &= src[j] & src[j+1] & src[j+2] & src[j+3];
    }
}

typedef void (*InRangeFunc)( const uchar* src1, size_t step1, const uchar* src2, size_t step2,
                             const uchar* src3, size_t step3, uchar* dst, size_t step, Size sz );

static InRangeFunc getInRangeFunc(int depth)
{
    static InRangeFunc inRangeTab[] =
    {
        (InRangeFunc)GET_OPTIMIZED(inRange8u), (InRangeFunc)GET_OPTIMIZED(inRange8s), (InRangeFunc)GET_OPTIMIZED(inRange16u),
        (InRangeFunc)GET_OPTIMIZED(inRange16s), (InRangeFunc)GET_OPTIMIZED(inRange32s), (InRangeFunc)GET_OPTIMIZED(inRange32f),
        (InRangeFunc)inRange64f, 0
    };

    return inRangeTab[depth];
}

#ifdef HAVE_OPENCL

static bool ocl_inRange( InputArray _src, InputArray _lowerb,
                         InputArray _upperb, OutputArray _dst )
{
    int skind = _src.kind(), lkind = _lowerb.kind(), ukind = _upperb.kind();
    Size ssize = _src.size(), lsize = _lowerb.size(), usize = _upperb.size();
    int stype = _src.type(), ltype = _lowerb.type(), utype = _upperb.type();
    int sdepth = CV_MAT_DEPTH(stype), ldepth = CV_MAT_DEPTH(ltype), udepth = CV_MAT_DEPTH(utype);
    int cn = CV_MAT_CN(stype);
    bool lbScalar = false, ubScalar = false;

    if( (lkind == _InputArray::MATX && skind != _InputArray::MATX) ||
        ssize != lsize || stype != ltype )
    {
        if( !checkScalar(_lowerb, stype, lkind, skind) )
            CV_Error( CV_StsUnmatchedSizes,
                     "The lower bounary is neither an array of the same size and same type as src, nor a scalar");
        lbScalar = true;
    }

    if( (ukind == _InputArray::MATX && skind != _InputArray::MATX) ||
        ssize != usize || stype != utype )
    {
        if( !checkScalar(_upperb, stype, ukind, skind) )
            CV_Error( CV_StsUnmatchedSizes,
                     "The upper bounary is neither an array of the same size and same type as src, nor a scalar");
        ubScalar = true;
    }

    if (lbScalar != ubScalar)
        return false;

    bool doubleSupport = ocl::Device::getDefault().doubleFPConfig() > 0,
            haveScalar = lbScalar && ubScalar;

    if ( (!doubleSupport && sdepth == CV_64F) ||
         (!haveScalar && (sdepth != ldepth || sdepth != udepth)) )
        return false;

    ocl::Kernel ker("inrange", ocl::core::inrange_oclsrc,
                    format("%s-D cn=%d -D T=%s%s", haveScalar ? "-D HAVE_SCALAR " : "",
                           cn, ocl::typeToStr(sdepth), doubleSupport ? " -D DOUBLE_SUPPORT" : ""));
    if (ker.empty())
        return false;

    _dst.create(ssize, CV_8UC1);
    UMat src = _src.getUMat(), dst = _dst.getUMat(), lscalaru, uscalaru;
    Mat lscalar, uscalar;

    if (lbScalar && ubScalar)
    {
        lscalar = _lowerb.getMat();
        uscalar = _upperb.getMat();

        size_t esz = src.elemSize();
        size_t blocksize = 36;

        AutoBuffer<uchar> _buf(blocksize*(((int)lbScalar + (int)ubScalar)*esz + cn) + 2*cn*sizeof(int) + 128);
        uchar *buf = alignPtr(_buf + blocksize*cn, 16);

        if( ldepth != sdepth && sdepth < CV_32S )
        {
            int* ilbuf = (int*)alignPtr(buf + blocksize*esz, 16);
            int* iubuf = ilbuf + cn;

            BinaryFunc sccvtfunc = getConvertFunc(ldepth, CV_32S);
            sccvtfunc(lscalar.data, 1, 0, 1, (uchar*)ilbuf, 1, Size(cn, 1), 0);
            sccvtfunc(uscalar.data, 1, 0, 1, (uchar*)iubuf, 1, Size(cn, 1), 0);
            int minval = cvRound(getMinVal(sdepth)), maxval = cvRound(getMaxVal(sdepth));

            for( int k = 0; k < cn; k++ )
            {
                if( ilbuf[k] > iubuf[k] || ilbuf[k] > maxval || iubuf[k] < minval )
                    ilbuf[k] = minval+1, iubuf[k] = minval;
            }
            lscalar = Mat(cn, 1, CV_32S, ilbuf);
            uscalar = Mat(cn, 1, CV_32S, iubuf);
        }

        lscalar.convertTo(lscalar, stype);
        uscalar.convertTo(uscalar, stype);
    }
    else
    {
        lscalaru = _lowerb.getUMat();
        uscalaru = _upperb.getUMat();
    }

    ocl::KernelArg srcarg = ocl::KernelArg::ReadOnlyNoSize(src),
            dstarg = ocl::KernelArg::WriteOnly(dst);

    if (haveScalar)
    {
        lscalar.copyTo(lscalaru);
        uscalar.copyTo(uscalaru);

        ker.args(srcarg, dstarg, ocl::KernelArg::PtrReadOnly(lscalaru),
               ocl::KernelArg::PtrReadOnly(uscalaru));
    }
    else
        ker.args(srcarg, dstarg, ocl::KernelArg::ReadOnlyNoSize(lscalaru),
               ocl::KernelArg::ReadOnlyNoSize(uscalaru));

    size_t globalsize[2] = { ssize.width, ssize.height };
    return ker.run(2, globalsize, NULL, false);
}

#endif

}

void cv::inRange(InputArray _src, InputArray _lowerb,
                 InputArray _upperb, OutputArray _dst)
{
    CV_OCL_RUN(_src.dims() <= 2 && _lowerb.dims() <= 2 &&
               _upperb.dims() <= 2 && _dst.isUMat(),
               ocl_inRange(_src, _lowerb, _upperb, _dst))

    int skind = _src.kind(), lkind = _lowerb.kind(), ukind = _upperb.kind();
    Mat src = _src.getMat(), lb = _lowerb.getMat(), ub = _upperb.getMat();

    bool lbScalar = false, ubScalar = false;

    if( (lkind == _InputArray::MATX && skind != _InputArray::MATX) ||
        src.size != lb.size || src.type() != lb.type() )
    {
        if( !checkScalar(lb, src.type(), lkind, skind) )
            CV_Error( CV_StsUnmatchedSizes,
                     "The lower bounary is neither an array of the same size and same type as src, nor a scalar");
        lbScalar = true;
    }

    if( (ukind == _InputArray::MATX && skind != _InputArray::MATX) ||
        src.size != ub.size || src.type() != ub.type() )
    {
        if( !checkScalar(ub, src.type(), ukind, skind) )
            CV_Error( CV_StsUnmatchedSizes,
                     "The upper bounary is neither an array of the same size and same type as src, nor a scalar");
        ubScalar = true;
    }

    CV_Assert(lbScalar == ubScalar);

    int cn = src.channels(), depth = src.depth();

    size_t esz = src.elemSize();
    size_t blocksize0 = (size_t)(BLOCK_SIZE + esz-1)/esz;

    _dst.create(src.dims, src.size, CV_8UC1);
    Mat dst = _dst.getMat();
    InRangeFunc func = getInRangeFunc(depth);

    const Mat* arrays_sc[] = { &src, &dst, 0 };
    const Mat* arrays_nosc[] = { &src, &dst, &lb, &ub, 0 };
    uchar* ptrs[4];

    NAryMatIterator it(lbScalar && ubScalar ? arrays_sc : arrays_nosc, ptrs);
    size_t total = it.size, blocksize = std::min(total, blocksize0);

    AutoBuffer<uchar> _buf(blocksize*(((int)lbScalar + (int)ubScalar)*esz + cn) + 2*cn*sizeof(int) + 128);
    uchar *buf = _buf, *mbuf = buf, *lbuf = 0, *ubuf = 0;
    buf = alignPtr(buf + blocksize*cn, 16);

    if( lbScalar && ubScalar )
    {
        lbuf = buf;
        ubuf = buf = alignPtr(buf + blocksize*esz, 16);

        CV_Assert( lb.type() == ub.type() );
        int scdepth = lb.depth();

        if( scdepth != depth && depth < CV_32S )
        {
            int* ilbuf = (int*)alignPtr(buf + blocksize*esz, 16);
            int* iubuf = ilbuf + cn;

            BinaryFunc sccvtfunc = getConvertFunc(scdepth, CV_32S);
            sccvtfunc(lb.data, 1, 0, 1, (uchar*)ilbuf, 1, Size(cn, 1), 0);
            sccvtfunc(ub.data, 1, 0, 1, (uchar*)iubuf, 1, Size(cn, 1), 0);
            int minval = cvRound(getMinVal(depth)), maxval = cvRound(getMaxVal(depth));

            for( int k = 0; k < cn; k++ )
            {
                if( ilbuf[k] > iubuf[k] || ilbuf[k] > maxval || iubuf[k] < minval )
                    ilbuf[k] = minval+1, iubuf[k] = minval;
            }
            lb = Mat(cn, 1, CV_32S, ilbuf);
            ub = Mat(cn, 1, CV_32S, iubuf);
        }

        convertAndUnrollScalar( lb, src.type(), lbuf, blocksize );
        convertAndUnrollScalar( ub, src.type(), ubuf, blocksize );
    }

    for( size_t i = 0; i < it.nplanes; i++, ++it )
    {
        for( size_t j = 0; j < total; j += blocksize )
        {
            int bsz = (int)MIN(total - j, blocksize);
            size_t delta = bsz*esz;
            uchar *lptr = lbuf, *uptr = ubuf;
            if( !lbScalar )
            {
                lptr = ptrs[2];
                ptrs[2] += delta;
            }
            if( !ubScalar )
            {
                int idx = !lbScalar ? 3 : 2;
                uptr = ptrs[idx];
                ptrs[idx] += delta;
            }
            func( ptrs[0], 0, lptr, 0, uptr, 0, cn == 1 ? ptrs[1] : mbuf, 0, Size(bsz*cn, 1));
            if( cn > 1 )
                inRangeReduce(mbuf, ptrs[1], bsz, cn);
            ptrs[0] += delta;
            ptrs[1] += bsz;
        }
    }
}

/****************************************************************************************\
*                                Earlier API: cvAdd etc.                                 *
\****************************************************************************************/

CV_IMPL void
cvNot( const CvArr* srcarr, CvArr* dstarr )
{
    cv::Mat src = cv::cvarrToMat(srcarr), dst = cv::cvarrToMat(dstarr);
    CV_Assert( src.size == dst.size && src.type() == dst.type() );
    cv::bitwise_not( src, dst );
}


CV_IMPL void
cvAnd( const CvArr* srcarr1, const CvArr* srcarr2, CvArr* dstarr, const CvArr* maskarr )
{
    cv::Mat src1 = cv::cvarrToMat(srcarr1), src2 = cv::cvarrToMat(srcarr2),
        dst = cv::cvarrToMat(dstarr), mask;
    CV_Assert( src1.size == dst.size && src1.type() == dst.type() );
    if( maskarr )
        mask = cv::cvarrToMat(maskarr);
    cv::bitwise_and( src1, src2, dst, mask );
}


CV_IMPL void
cvOr( const CvArr* srcarr1, const CvArr* srcarr2, CvArr* dstarr, const CvArr* maskarr )
{
    cv::Mat src1 = cv::cvarrToMat(srcarr1), src2 = cv::cvarrToMat(srcarr2),
        dst = cv::cvarrToMat(dstarr), mask;
    CV_Assert( src1.size == dst.size && src1.type() == dst.type() );
    if( maskarr )
        mask = cv::cvarrToMat(maskarr);
    cv::bitwise_or( src1, src2, dst, mask );
}


CV_IMPL void
cvXor( const CvArr* srcarr1, const CvArr* srcarr2, CvArr* dstarr, const CvArr* maskarr )
{
    cv::Mat src1 = cv::cvarrToMat(srcarr1), src2 = cv::cvarrToMat(srcarr2),
        dst = cv::cvarrToMat(dstarr), mask;
    CV_Assert( src1.size == dst.size && src1.type() == dst.type() );
    if( maskarr )
        mask = cv::cvarrToMat(maskarr);
    cv::bitwise_xor( src1, src2, dst, mask );
}


CV_IMPL void
cvAndS( const CvArr* srcarr, CvScalar s, CvArr* dstarr, const CvArr* maskarr )
{
    cv::Mat src = cv::cvarrToMat(srcarr), dst = cv::cvarrToMat(dstarr), mask;
    CV_Assert( src.size == dst.size && src.type() == dst.type() );
    if( maskarr )
        mask = cv::cvarrToMat(maskarr);
    cv::bitwise_and( src, (const cv::Scalar&)s, dst, mask );
}


CV_IMPL void
cvOrS( const CvArr* srcarr, CvScalar s, CvArr* dstarr, const CvArr* maskarr )
{
    cv::Mat src = cv::cvarrToMat(srcarr), dst = cv::cvarrToMat(dstarr), mask;
    CV_Assert( src.size == dst.size && src.type() == dst.type() );
    if( maskarr )
        mask = cv::cvarrToMat(maskarr);
    cv::bitwise_or( src, (const cv::Scalar&)s, dst, mask );
}


CV_IMPL void
cvXorS( const CvArr* srcarr, CvScalar s, CvArr* dstarr, const CvArr* maskarr )
{
    cv::Mat src = cv::cvarrToMat(srcarr), dst = cv::cvarrToMat(dstarr), mask;
    CV_Assert( src.size == dst.size && src.type() == dst.type() );
    if( maskarr )
        mask = cv::cvarrToMat(maskarr);
    cv::bitwise_xor( src, (const cv::Scalar&)s, dst, mask );
}


CV_IMPL void cvAdd( const CvArr* srcarr1, const CvArr* srcarr2, CvArr* dstarr, const CvArr* maskarr )
{
    cv::Mat src1 = cv::cvarrToMat(srcarr1), src2 = cv::cvarrToMat(srcarr2),
        dst = cv::cvarrToMat(dstarr), mask;
    CV_Assert( src1.size == dst.size && src1.channels() == dst.channels() );
    if( maskarr )
        mask = cv::cvarrToMat(maskarr);
    cv::add( src1, src2, dst, mask, dst.type() );
}


CV_IMPL void cvSub( const CvArr* srcarr1, const CvArr* srcarr2, CvArr* dstarr, const CvArr* maskarr )
{
    cv::Mat src1 = cv::cvarrToMat(srcarr1), src2 = cv::cvarrToMat(srcarr2),
        dst = cv::cvarrToMat(dstarr), mask;
    CV_Assert( src1.size == dst.size && src1.channels() == dst.channels() );
    if( maskarr )
        mask = cv::cvarrToMat(maskarr);
    cv::subtract( src1, src2, dst, mask, dst.type() );
}


CV_IMPL void cvAddS( const CvArr* srcarr1, CvScalar value, CvArr* dstarr, const CvArr* maskarr )
{
    cv::Mat src1 = cv::cvarrToMat(srcarr1),
        dst = cv::cvarrToMat(dstarr), mask;
    CV_Assert( src1.size == dst.size && src1.channels() == dst.channels() );
    if( maskarr )
        mask = cv::cvarrToMat(maskarr);
    cv::add( src1, (const cv::Scalar&)value, dst, mask, dst.type() );
}


CV_IMPL void cvSubRS( const CvArr* srcarr1, CvScalar value, CvArr* dstarr, const CvArr* maskarr )
{
    cv::Mat src1 = cv::cvarrToMat(srcarr1),
        dst = cv::cvarrToMat(dstarr), mask;
    CV_Assert( src1.size == dst.size && src1.channels() == dst.channels() );
    if( maskarr )
        mask = cv::cvarrToMat(maskarr);
    cv::subtract( (const cv::Scalar&)value, src1, dst, mask, dst.type() );
}


CV_IMPL void cvMul( const CvArr* srcarr1, const CvArr* srcarr2,
                    CvArr* dstarr, double scale )
{
    cv::Mat src1 = cv::cvarrToMat(srcarr1), src2 = cv::cvarrToMat(srcarr2),
        dst = cv::cvarrToMat(dstarr);
    CV_Assert( src1.size == dst.size && src1.channels() == dst.channels() );
    cv::multiply( src1, src2, dst, scale, dst.type() );
}


CV_IMPL void cvDiv( const CvArr* srcarr1, const CvArr* srcarr2,
                    CvArr* dstarr, double scale )
{
    cv::Mat src2 = cv::cvarrToMat(srcarr2),
        dst = cv::cvarrToMat(dstarr), mask;
    CV_Assert( src2.size == dst.size && src2.channels() == dst.channels() );

    if( srcarr1 )
        cv::divide( cv::cvarrToMat(srcarr1), src2, dst, scale, dst.type() );
    else
        cv::divide( scale, src2, dst, dst.type() );
}


CV_IMPL void
cvAddWeighted( const CvArr* srcarr1, double alpha,
               const CvArr* srcarr2, double beta,
               double gamma, CvArr* dstarr )
{
    cv::Mat src1 = cv::cvarrToMat(srcarr1), src2 = cv::cvarrToMat(srcarr2),
        dst = cv::cvarrToMat(dstarr);
    CV_Assert( src1.size == dst.size && src1.channels() == dst.channels() );
    cv::addWeighted( src1, alpha, src2, beta, gamma, dst, dst.type() );
}


CV_IMPL  void
cvAbsDiff( const CvArr* srcarr1, const CvArr* srcarr2, CvArr* dstarr )
{
    cv::Mat src1 = cv::cvarrToMat(srcarr1), dst = cv::cvarrToMat(dstarr);
    CV_Assert( src1.size == dst.size && src1.type() == dst.type() );

    cv::absdiff( src1, cv::cvarrToMat(srcarr2), dst );
}


CV_IMPL void
cvAbsDiffS( const CvArr* srcarr1, CvArr* dstarr, CvScalar scalar )
{
    cv::Mat src1 = cv::cvarrToMat(srcarr1), dst = cv::cvarrToMat(dstarr);
    CV_Assert( src1.size == dst.size && src1.type() == dst.type() );

    cv::absdiff( src1, (const cv::Scalar&)scalar, dst );
}


CV_IMPL void
cvInRange( const void* srcarr1, const void* srcarr2,
           const void* srcarr3, void* dstarr )
{
    cv::Mat src1 = cv::cvarrToMat(srcarr1), dst = cv::cvarrToMat(dstarr);
    CV_Assert( src1.size == dst.size && dst.type() == CV_8U );

    cv::inRange( src1, cv::cvarrToMat(srcarr2), cv::cvarrToMat(srcarr3), dst );
}


CV_IMPL void
cvInRangeS( const void* srcarr1, CvScalar lowerb, CvScalar upperb, void* dstarr )
{
    cv::Mat src1 = cv::cvarrToMat(srcarr1), dst = cv::cvarrToMat(dstarr);
    CV_Assert( src1.size == dst.size && dst.type() == CV_8U );

    cv::inRange( src1, (const cv::Scalar&)lowerb, (const cv::Scalar&)upperb, dst );
}


CV_IMPL void
cvCmp( const void* srcarr1, const void* srcarr2, void* dstarr, int cmp_op )
{
    cv::Mat src1 = cv::cvarrToMat(srcarr1), dst = cv::cvarrToMat(dstarr);
    CV_Assert( src1.size == dst.size && dst.type() == CV_8U );

    cv::compare( src1, cv::cvarrToMat(srcarr2), dst, cmp_op );
}


CV_IMPL void
cvCmpS( const void* srcarr1, double value, void* dstarr, int cmp_op )
{
    cv::Mat src1 = cv::cvarrToMat(srcarr1), dst = cv::cvarrToMat(dstarr);
    CV_Assert( src1.size == dst.size && dst.type() == CV_8U );

    cv::compare( src1, value, dst, cmp_op );
}


CV_IMPL void
cvMin( const void* srcarr1, const void* srcarr2, void* dstarr )
{
    cv::Mat src1 = cv::cvarrToMat(srcarr1), dst = cv::cvarrToMat(dstarr);
    CV_Assert( src1.size == dst.size && src1.type() == dst.type() );

    cv::min( src1, cv::cvarrToMat(srcarr2), dst );
}


CV_IMPL void
cvMax( const void* srcarr1, const void* srcarr2, void* dstarr )
{
    cv::Mat src1 = cv::cvarrToMat(srcarr1), dst = cv::cvarrToMat(dstarr);
    CV_Assert( src1.size == dst.size && src1.type() == dst.type() );

    cv::max( src1, cv::cvarrToMat(srcarr2), dst );
}


CV_IMPL void
cvMinS( const void* srcarr1, double value, void* dstarr )
{
    cv::Mat src1 = cv::cvarrToMat(srcarr1), dst = cv::cvarrToMat(dstarr);
    CV_Assert( src1.size == dst.size && src1.type() == dst.type() );

    cv::min( src1, value, dst );
}


CV_IMPL void
cvMaxS( const void* srcarr1, double value, void* dstarr )
{
    cv::Mat src1 = cv::cvarrToMat(srcarr1), dst = cv::cvarrToMat(dstarr);
    CV_Assert( src1.size == dst.size && src1.type() == dst.type() );

    cv::max( src1, value, dst );
}

/* End of file. */<|MERGE_RESOLUTION|>--- conflicted
+++ resolved
@@ -460,7 +460,6 @@
                    const uchar* src2, size_t step2,
                    uchar* dst, size_t step, Size sz, void* )
 {
-<<<<<<< HEAD
 #if (ARITHM_USE_IPP == 1)
     fixSteps(sz, sizeof(dst[0]), step1, step2, step);
     if (0 <= ippiAdd_8u_C1RSfs(src1, (int)step1, src2, (int)step2, dst, (int)step, ippiSize(sz), 0))
@@ -468,11 +467,6 @@
     setIppErrorStatus();
 #endif
     (vBinOp<uchar, OpAdd<uchar>, IF_SIMD(VAdd<uchar>)>(src1, step1, src2, step2, dst, step, sz));
-=======
-    IF_IPP(fixSteps(sz, sizeof(dst[0]), step1, step2, step);
-           ippiAdd_8u_C1RSfs(src1, (int)step1, src2, (int)step2, dst, (int)step, ippiSize(sz), 0),
-           (vBinOp8<uchar, OpAdd<uchar>, IF_SIMD(_VAdd8u)>(src1, step1, src2, step2, dst, step, sz)));
->>>>>>> c74fed1f
 }
 
 static void add8s( const schar* src1, size_t step1,
@@ -486,7 +480,6 @@
                     const ushort* src2, size_t step2,
                     ushort* dst, size_t step, Size sz, void* )
 {
-<<<<<<< HEAD
 #if (ARITHM_USE_IPP == 1)
     fixSteps(sz, sizeof(dst[0]), step1, step2, step);
     if (0 <= ippiAdd_16u_C1RSfs(src1, (int)step1, src2, (int)step2, dst, (int)step, ippiSize(sz), 0))
@@ -494,18 +487,12 @@
     setIppErrorStatus();
 #endif
     (vBinOp<ushort, OpAdd<ushort>, IF_SIMD(VAdd<ushort>)>(src1, step1, src2, step2, dst, step, sz));
-=======
-    IF_IPP(fixSteps(sz, sizeof(dst[0]), step1, step2, step);
-           ippiAdd_16u_C1RSfs(src1, (int)step1, src2, (int)step2, dst, (int)step, ippiSize(sz), 0),
-            (vBinOp16<ushort, OpAdd<ushort>, IF_SIMD(_VAdd16u)>(src1, step1, src2, step2, dst, step, sz)));
->>>>>>> c74fed1f
 }
 
 static void add16s( const short* src1, size_t step1,
                     const short* src2, size_t step2,
                     short* dst, size_t step, Size sz, void* )
 {
-<<<<<<< HEAD
 #if (ARITHM_USE_IPP == 1)
     fixSteps(sz, sizeof(dst[0]), step1, step2, step);
     if (0 <= ippiAdd_16s_C1RSfs(src1, (int)step1, src2, (int)step2, dst, (int)step, ippiSize(sz), 0))
@@ -513,11 +500,6 @@
     setIppErrorStatus();
 #endif
     (vBinOp<short, OpAdd<short>, IF_SIMD(VAdd<short>)>(src1, step1, src2, step2, dst, step, sz));
-=======
-    IF_IPP(fixSteps(sz, sizeof(dst[0]), step1, step2, step);
-           ippiAdd_16s_C1RSfs(src1, (int)step1, src2, (int)step2, dst, (int)step, ippiSize(sz), 0),
-           (vBinOp16<short, OpAdd<short>, IF_SIMD(_VAdd16s)>(src1, step1, src2, step2, dst, step, sz)));
->>>>>>> c74fed1f
 }
 
 static void add32s( const int* src1, size_t step1,
@@ -531,7 +513,6 @@
                     const float* src2, size_t step2,
                     float* dst, size_t step, Size sz, void* )
 {
-<<<<<<< HEAD
 #if (ARITHM_USE_IPP == 1)
     fixSteps(sz, sizeof(dst[0]), step1, step2, step);
     if (0 <= ippiAdd_32f_C1R(src1, (int)step1, src2, (int)step2, dst, (int)step, ippiSize(sz)))
@@ -539,11 +520,6 @@
     setIppErrorStatus();
 #endif
     (vBinOp32<float, OpAdd<float>, IF_SIMD(VAdd<float>)>(src1, step1, src2, step2, dst, step, sz));
-=======
-    IF_IPP(fixSteps(sz, sizeof(dst[0]), step1, step2, step);
-           ippiAdd_32f_C1R(src1, (int)step1, src2, (int)step2, dst, (int)step, ippiSize(sz)),
-           (vBinOp32f<OpAdd<float>, IF_SIMD(_VAdd32f)>(src1, step1, src2, step2, dst, step, sz)));
->>>>>>> c74fed1f
 }
 
 static void add64f( const double* src1, size_t step1,
@@ -557,7 +533,6 @@
                    const uchar* src2, size_t step2,
                    uchar* dst, size_t step, Size sz, void* )
 {
-<<<<<<< HEAD
 #if (ARITHM_USE_IPP == 1)
     fixSteps(sz, sizeof(dst[0]), step1, step2, step);
     if (0 <= ippiSub_8u_C1RSfs(src2, (int)step2, src1, (int)step1, dst, (int)step, ippiSize(sz), 0))
@@ -565,11 +540,6 @@
     setIppErrorStatus();
 #endif
     (vBinOp<uchar, OpSub<uchar>, IF_SIMD(VSub<uchar>)>(src1, step1, src2, step2, dst, step, sz));
-=======
-    IF_IPP(fixSteps(sz, sizeof(dst[0]), step1, step2, step);
-           ippiSub_8u_C1RSfs(src2, (int)step2, src1, (int)step1, dst, (int)step, ippiSize(sz), 0),
-           (vBinOp8<uchar, OpSub<uchar>, IF_SIMD(_VSub8u)>(src1, step1, src2, step2, dst, step, sz)));
->>>>>>> c74fed1f
 }
 
 static void sub8s( const schar* src1, size_t step1,
@@ -583,7 +553,6 @@
                     const ushort* src2, size_t step2,
                     ushort* dst, size_t step, Size sz, void* )
 {
-<<<<<<< HEAD
 #if (ARITHM_USE_IPP == 1)
     fixSteps(sz, sizeof(dst[0]), step1, step2, step);
     if (0 <= ippiSub_16u_C1RSfs(src2, (int)step2, src1, (int)step1, dst, (int)step, ippiSize(sz), 0))
@@ -591,18 +560,12 @@
     setIppErrorStatus();
 #endif
     (vBinOp<ushort, OpSub<ushort>, IF_SIMD(VSub<ushort>)>(src1, step1, src2, step2, dst, step, sz));
-=======
-    IF_IPP(fixSteps(sz, sizeof(dst[0]), step1, step2, step);
-           ippiSub_16u_C1RSfs(src2, (int)step2, src1, (int)step1, dst, (int)step, ippiSize(sz), 0),
-           (vBinOp16<ushort, OpSub<ushort>, IF_SIMD(_VSub16u)>(src1, step1, src2, step2, dst, step, sz)));
->>>>>>> c74fed1f
 }
 
 static void sub16s( const short* src1, size_t step1,
                     const short* src2, size_t step2,
                     short* dst, size_t step, Size sz, void* )
 {
-<<<<<<< HEAD
 #if (ARITHM_USE_IPP == 1)
     fixSteps(sz, sizeof(dst[0]), step1, step2, step);
     if (0 <= ippiSub_16s_C1RSfs(src2, (int)step2, src1, (int)step1, dst, (int)step, ippiSize(sz), 0))
@@ -610,11 +573,6 @@
     setIppErrorStatus();
 #endif
     (vBinOp<short, OpSub<short>, IF_SIMD(VSub<short>)>(src1, step1, src2, step2, dst, step, sz));
-=======
-    IF_IPP(fixSteps(sz, sizeof(dst[0]), step1, step2, step);
-           ippiSub_16s_C1RSfs(src2, (int)step2, src1, (int)step1, dst, (int)step, ippiSize(sz), 0),
-           (vBinOp16<short, OpSub<short>, IF_SIMD(_VSub16s)>(src1, step1, src2, step2, dst, step, sz)));
->>>>>>> c74fed1f
 }
 
 static void sub32s( const int* src1, size_t step1,
@@ -628,7 +586,6 @@
                    const float* src2, size_t step2,
                    float* dst, size_t step, Size sz, void* )
 {
-<<<<<<< HEAD
 #if (ARITHM_USE_IPP == 1)
     fixSteps(sz, sizeof(dst[0]), step1, step2, step);
     if (0 <= ippiSub_32f_C1R(src2, (int)step2, src1, (int)step1, dst, (int)step, ippiSize(sz)))
@@ -636,11 +593,6 @@
     setIppErrorStatus();
 #endif
     (vBinOp32<float, OpSub<float>, IF_SIMD(VSub<float>)>(src1, step1, src2, step2, dst, step, sz));
-=======
-    IF_IPP(fixSteps(sz, sizeof(dst[0]), step1, step2, step);
-           ippiSub_32f_C1R(src2, (int)step2, src1, (int)step1, dst, (int)step, ippiSize(sz)),
-           (vBinOp32f<OpSub<float>, IF_SIMD(_VSub32f)>(src1, step1, src2, step2, dst, step, sz)));
->>>>>>> c74fed1f
 }
 
 static void sub64f( const double* src1, size_t step1,
@@ -675,14 +627,7 @@
         return;
     setIppErrorStatus();
 #endif
-<<<<<<< HEAD
     vBinOp<uchar, OpMax<uchar>, IF_SIMD(VMax<uchar>)>(src1, step1, src2, step2, dst, step, sz);
-=======
-
-//    IF_IPP(fixSteps(sz, sizeof(dst[0]), step1, step2, step);
-//           ippiMaxEvery_8u_C1R(src1, (int)step1, src2, (int)step2, dst, ippiSize(sz)),
-//           (vBinOp8<uchar, OpMax<uchar>, IF_SIMD(_VMax8u)>(src1, step1, src2, step2, dst, step, sz)));
->>>>>>> c74fed1f
 }
 
 static void max8s( const schar* src1, size_t step1,
@@ -714,14 +659,7 @@
         return;
     setIppErrorStatus();
 #endif
-<<<<<<< HEAD
     vBinOp<ushort, OpMax<ushort>, IF_SIMD(VMax<ushort>)>(src1, step1, src2, step2, dst, step, sz);
-=======
-
-//    IF_IPP(fixSteps(sz, sizeof(dst[0]), step1, step2, step);
-//           ippiMaxEvery_16u_C1R(src1, (int)step1, src2, (int)step2, dst, ippiSize(sz)),
-//           (vBinOp16<ushort, OpMax<ushort>, IF_SIMD(_VMax16u)>(src1, step1, src2, step2, dst, step, sz)));
->>>>>>> c74fed1f
 }
 
 static void max16s( const short* src1, size_t step1,
@@ -760,13 +698,7 @@
         return;
     setIppErrorStatus();
 #endif
-<<<<<<< HEAD
     vBinOp32<float, OpMax<float>, IF_SIMD(VMax<float>)>(src1, step1, src2, step2, dst, step, sz);
-=======
-//    IF_IPP(fixSteps(sz, sizeof(dst[0]), step1, step2, step);
-//           ippiMaxEvery_32f_C1R(src1, (int)step1, src2, (int)step2, dst, ippiSize(sz)),
-//           (vBinOp32f<OpMax<float>, IF_SIMD(_VMax32f)>(src1, step1, src2, step2, dst, step, sz)));
->>>>>>> c74fed1f
 }
 
 static void max64f( const double* src1, size_t step1,
@@ -816,14 +748,7 @@
         return;
     setIppErrorStatus();
 #endif
-<<<<<<< HEAD
     vBinOp<uchar, OpMin<uchar>, IF_SIMD(VMin<uchar>)>(src1, step1, src2, step2, dst, step, sz);
-=======
-
-//    IF_IPP(fixSteps(sz, sizeof(dst[0]), step1, step2, step);
-//           ippiMinEvery_8u_C1R(src1, (int)step1, src2, (int)step2, dst, ippiSize(sz)),
-//           (vBinOp8<uchar, OpMin<uchar>, IF_SIMD(_VMin8u)>(src1, step1, src2, step2, dst, step, sz)));
->>>>>>> c74fed1f
 }
 
 static void min8s( const schar* src1, size_t step1,
@@ -855,14 +780,7 @@
         return;
     setIppErrorStatus();
 #endif
-<<<<<<< HEAD
     vBinOp<ushort, OpMin<ushort>, IF_SIMD(VMin<ushort>)>(src1, step1, src2, step2, dst, step, sz);
-=======
-
-//    IF_IPP(fixSteps(sz, sizeof(dst[0]), step1, step2, step);
-//           ippiMinEvery_16u_C1R(src1, (int)step1, src2, (int)step2, dst, ippiSize(sz)),
-//           (vBinOp16<ushort, OpMin<ushort>, IF_SIMD(_VMin16u)>(src1, step1, src2, step2, dst, step, sz)));
->>>>>>> c74fed1f
 }
 
 static void min16s( const short* src1, size_t step1,
@@ -901,13 +819,7 @@
         return;
     setIppErrorStatus();
 #endif
-<<<<<<< HEAD
     vBinOp32<float, OpMin<float>, IF_SIMD(VMin<float>)>(src1, step1, src2, step2, dst, step, sz);
-=======
-//    IF_IPP(fixSteps(sz, sizeof(dst[0]), step1, step2, step);
-//           ippiMinEvery_32f_C1R(src1, (int)step1, src2, (int)step2, dst, ippiSize(sz)),
-//           (vBinOp32f<OpMin<float>, IF_SIMD(_VMin32f)>(src1, step1, src2, step2, dst, step, sz)));
->>>>>>> c74fed1f
 }
 
 static void min64f( const double* src1, size_t step1,
@@ -939,7 +851,6 @@
                        const uchar* src2, size_t step2,
                        uchar* dst, size_t step, Size sz, void* )
 {
-<<<<<<< HEAD
 #if (ARITHM_USE_IPP == 1)
     fixSteps(sz, sizeof(dst[0]), step1, step2, step);
     if (0 <= ippiAbsDiff_8u_C1R(src1, (int)step1, src2, (int)step2, dst, (int)step, ippiSize(sz)))
@@ -947,11 +858,6 @@
     setIppErrorStatus();
 #endif
     (vBinOp<uchar, OpAbsDiff<uchar>, IF_SIMD(VAbsDiff<uchar>)>(src1, step1, src2, step2, dst, step, sz));
-=======
-    IF_IPP(fixSteps(sz, sizeof(dst[0]), step1, step2, step);
-           ippiAbsDiff_8u_C1R(src1, (int)step1, src2, (int)step2, dst, (int)step, ippiSize(sz)),
-           (vBinOp8<uchar, OpAbsDiff<uchar>, IF_SIMD(_VAbsDiff8u)>(src1, step1, src2, step2, dst, step, sz)));
->>>>>>> c74fed1f
 }
 
 static void absdiff8s( const schar* src1, size_t step1,
@@ -965,7 +871,6 @@
                         const ushort* src2, size_t step2,
                         ushort* dst, size_t step, Size sz, void* )
 {
-<<<<<<< HEAD
 #if (ARITHM_USE_IPP == 1)
     fixSteps(sz, sizeof(dst[0]), step1, step2, step);
     if (0 <= ippiAbsDiff_16u_C1R(src1, (int)step1, src2, (int)step2, dst, (int)step, ippiSize(sz)))
@@ -973,11 +878,6 @@
     setIppErrorStatus();
 #endif
     (vBinOp<ushort, OpAbsDiff<ushort>, IF_SIMD(VAbsDiff<ushort>)>(src1, step1, src2, step2, dst, step, sz));
-=======
-    IF_IPP(fixSteps(sz, sizeof(dst[0]), step1, step2, step);
-           ippiAbsDiff_16u_C1R(src1, (int)step1, src2, (int)step2, dst, (int)step, ippiSize(sz)),
-           (vBinOp16<ushort, OpAbsDiff<ushort>, IF_SIMD(_VAbsDiff16u)>(src1, step1, src2, step2, dst, step, sz)));
->>>>>>> c74fed1f
 }
 
 static void absdiff16s( const short* src1, size_t step1,
@@ -998,7 +898,6 @@
                         const float* src2, size_t step2,
                         float* dst, size_t step, Size sz, void* )
 {
-<<<<<<< HEAD
 #if (ARITHM_USE_IPP == 1)
     fixSteps(sz, sizeof(dst[0]), step1, step2, step);
     if (0 <= ippiAbsDiff_32f_C1R(src1, (int)step1, src2, (int)step2, dst, (int)step, ippiSize(sz)))
@@ -1006,11 +905,6 @@
     setIppErrorStatus();
 #endif
     (vBinOp32<float, OpAbsDiff<float>, IF_SIMD(VAbsDiff<float>)>(src1, step1, src2, step2, dst, step, sz));
-=======
-    IF_IPP(fixSteps(sz, sizeof(dst[0]), step1, step2, step);
-           ippiAbsDiff_32f_C1R(src1, (int)step1, src2, (int)step2, dst, (int)step, ippiSize(sz)),
-           (vBinOp32f<OpAbsDiff<float>, IF_SIMD(_VAbsDiff32f)>(src1, step1, src2, step2, dst, step, sz)));
->>>>>>> c74fed1f
 }
 
 static void absdiff64f( const double* src1, size_t step1,
@@ -1025,7 +919,6 @@
                    const uchar* src2, size_t step2,
                    uchar* dst, size_t step, Size sz, void* )
 {
-<<<<<<< HEAD
 #if (ARITHM_USE_IPP == 1)
     fixSteps(sz, sizeof(dst[0]), step1, step2, step);
     if (0 <= ippiAnd_8u_C1R(src1, (int)step1, src2, (int)step2, dst, (int)step, ippiSize(sz)))
@@ -1033,18 +926,12 @@
     setIppErrorStatus();
 #endif
     (vBinOp<uchar, OpAnd<uchar>, IF_SIMD(VAnd<uchar>)>(src1, step1, src2, step2, dst, step, sz));
-=======
-    IF_IPP(fixSteps(sz, sizeof(dst[0]), step1, step2, step);
-           ippiAnd_8u_C1R(src1, (int)step1, src2, (int)step2, dst, (int)step, ippiSize(sz)),
-           (vBinOp8<uchar, OpAnd<uchar>, IF_SIMD(_VAnd8u)>(src1, step1, src2, step2, dst, step, sz)));
->>>>>>> c74fed1f
 }
 
 static void or8u( const uchar* src1, size_t step1,
                   const uchar* src2, size_t step2,
                   uchar* dst, size_t step, Size sz, void* )
 {
-<<<<<<< HEAD
 #if (ARITHM_USE_IPP == 1)
     fixSteps(sz, sizeof(dst[0]), step1, step2, step);
     if (0 <= ippiOr_8u_C1R(src1, (int)step1, src2, (int)step2, dst, (int)step, ippiSize(sz)))
@@ -1052,18 +939,12 @@
     setIppErrorStatus();
 #endif
     (vBinOp<uchar, OpOr<uchar>, IF_SIMD(VOr<uchar>)>(src1, step1, src2, step2, dst, step, sz));
-=======
-    IF_IPP(fixSteps(sz, sizeof(dst[0]), step1, step2, step);
-           ippiOr_8u_C1R(src1, (int)step1, src2, (int)step2, dst, (int)step, ippiSize(sz)),
-           (vBinOp8<uchar, OpOr<uchar>, IF_SIMD(_VOr8u)>(src1, step1, src2, step2, dst, step, sz)));
->>>>>>> c74fed1f
 }
 
 static void xor8u( const uchar* src1, size_t step1,
                    const uchar* src2, size_t step2,
                    uchar* dst, size_t step, Size sz, void* )
 {
-<<<<<<< HEAD
 #if (ARITHM_USE_IPP == 1)
     fixSteps(sz, sizeof(dst[0]), step1, step2, step);
     if (0 <= ippiXor_8u_C1R(src1, (int)step1, src2, (int)step2, dst, (int)step, ippiSize(sz)))
@@ -1071,18 +952,12 @@
     setIppErrorStatus();
 #endif
     (vBinOp<uchar, OpXor<uchar>, IF_SIMD(VXor<uchar>)>(src1, step1, src2, step2, dst, step, sz));
-=======
-    IF_IPP(fixSteps(sz, sizeof(dst[0]), step1, step2, step);
-           ippiXor_8u_C1R(src1, (int)step1, src2, (int)step2, dst, (int)step, ippiSize(sz)),
-           (vBinOp8<uchar, OpXor<uchar>, IF_SIMD(_VXor8u)>(src1, step1, src2, step2, dst, step, sz)));
->>>>>>> c74fed1f
 }
 
 static void not8u( const uchar* src1, size_t step1,
                    const uchar* src2, size_t step2,
                    uchar* dst, size_t step, Size sz, void* )
 {
-<<<<<<< HEAD
 #if (ARITHM_USE_IPP == 1)
     fixSteps(sz, sizeof(dst[0]), step1, step2, step); (void)src2;
     if (0 <= ippiNot_8u_C1R(src1, (int)step1, dst, (int)step, ippiSize(sz)))
@@ -1090,11 +965,6 @@
     setIppErrorStatus();
 #endif
     (vBinOp<uchar, OpNot<uchar>, IF_SIMD(VNot<uchar>)>(src1, step1, src2, step2, dst, step, sz));
-=======
-    IF_IPP(fixSteps(sz, sizeof(dst[0]), step1, step2, step); (void)src2;
-    ippiNot_8u_C1R(src1, (int)step1, dst, (int)step, ippiSize(sz)),
-           (vBinOp8<uchar, OpNot<uchar>, IF_SIMD(_VNot8u)>(src1, step1, src2, step2, dst, step, sz)));
->>>>>>> c74fed1f
 }
 
 /****************************************************************************************\
@@ -1996,11 +1866,7 @@
         }
     }
 #endif
-<<<<<<< HEAD
-    arithm_op(src1, src2, dst, mask, dtype, getSubTab(), false, 0, OCL_OP_SUB );
-=======
-    arithm_op(_src1, _src2, _dst, mask, dtype, getSubTab() );
->>>>>>> c74fed1f
+    arithm_op(_src1, _src2, _dst, mask, dtype, getSubTab(), false, 0, OCL_OP_SUB );
 }
 
 void cv::absdiff( InputArray src1, InputArray src2, OutputArray dst )
@@ -2636,11 +2502,7 @@
     if( op  >= 0 )
     {
         fixSteps(size, sizeof(dst[0]), step1, step2, step);
-<<<<<<< HEAD
         if (0 <= ippiCompare_8u_C1R(src1, (int)step1, src2, (int)step2, dst, (int)step, ippiSize(size), op))
-=======
-        if( ippiCompare_8u_C1R(src1, (int)step1, src2, (int)step2, dst, (int)step, ippiSize(size), op) >= 0 )
->>>>>>> c74fed1f
             return;
         setIppErrorStatus();
     }
@@ -2724,11 +2586,7 @@
     if( op  >= 0 )
     {
         fixSteps(size, sizeof(dst[0]), step1, step2, step);
-<<<<<<< HEAD
         if (0 <= ippiCompare_16u_C1R(src1, (int)step1, src2, (int)step2, dst, (int)step, ippiSize(size), op))
-=======
-        if( ippiCompare_16u_C1R(src1, (int)step1, src2, (int)step2, dst, (int)step, ippiSize(size), op) >= 0 )
->>>>>>> c74fed1f
             return;
         setIppErrorStatus();
     }
@@ -2744,11 +2602,7 @@
     if( op  > 0 )
     {
         fixSteps(size, sizeof(dst[0]), step1, step2, step);
-<<<<<<< HEAD
         if (0 <= ippiCompare_16s_C1R(src1, (int)step1, src2, (int)step2, dst, (int)step, ippiSize(size), op))
-=======
-        if( ippiCompare_16s_C1R(src1, (int)step1, src2, (int)step2, dst, (int)step, ippiSize(size), op) >= 0 )
->>>>>>> c74fed1f
             return;
         setIppErrorStatus();
     }
@@ -2855,11 +2709,7 @@
     if( op  >= 0 )
     {
         fixSteps(size, sizeof(dst[0]), step1, step2, step);
-<<<<<<< HEAD
         if (0 <= ippiCompare_32f_C1R(src1, (int)step1, src2, (int)step2, dst, (int)step, ippiSize(size), op))
-=======
-        if( ippiCompare_32f_C1R(src1, (int)step1, src2, (int)step2, dst, (int)step, ippiSize(size), op) >= 0 )
->>>>>>> c74fed1f
             return;
         setIppErrorStatus();
     }
