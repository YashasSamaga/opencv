// This file is part of OpenCV project.
// It is subject to the license terms in the LICENSE file found in the top-level directory
// of this distribution and at http://opencv.org/license.html


#include "precomp.hpp"
#include "opencl_kernels_core.hpp"
#include "opencv2/core/openvx/ovx_defs.hpp"
#include "stat.hpp"

/****************************************************************************************\
*                                       minMaxLoc                                        *
\****************************************************************************************/

namespace cv
{

template<typename T, typename WT> static void
minMaxIdx_( const T* src, const uchar* mask, WT* _minVal, WT* _maxVal,
            size_t* _minIdx, size_t* _maxIdx, int len, size_t startIdx )
{
    WT minVal = *_minVal, maxVal = *_maxVal;
    size_t minIdx = *_minIdx, maxIdx = *_maxIdx;

    if( !mask )
    {
        for( int i = 0; i < len; i++ )
        {
            T val = src[i];
            if( val < minVal )
            {
                minVal = val;
                minIdx = startIdx + i;
            }
            if( val > maxVal )
            {
                maxVal = val;
                maxIdx = startIdx + i;
            }
        }
    }
    else
    {
        for( int i = 0; i < len; i++ )
        {
            T val = src[i];
            if( mask[i] && val < minVal )
            {
                minVal = val;
                minIdx = startIdx + i;
            }
            if( mask[i] && val > maxVal )
            {
                maxVal = val;
                maxIdx = startIdx + i;
            }
        }
    }

    *_minIdx = minIdx;
    *_maxIdx = maxIdx;
    *_minVal = minVal;
    *_maxVal = maxVal;
}

static void minMaxIdx_8u(const uchar* src, const uchar* mask, int* minval, int* maxval,
                         size_t* minidx, size_t* maxidx, int len, size_t startidx )
{ minMaxIdx_(src, mask, minval, maxval, minidx, maxidx, len, startidx ); }

static void minMaxIdx_8s(const schar* src, const uchar* mask, int* minval, int* maxval,
                         size_t* minidx, size_t* maxidx, int len, size_t startidx )
{ minMaxIdx_(src, mask, minval, maxval, minidx, maxidx, len, startidx ); }

static void minMaxIdx_16u(const ushort* src, const uchar* mask, int* minval, int* maxval,
                          size_t* minidx, size_t* maxidx, int len, size_t startidx )
{ minMaxIdx_(src, mask, minval, maxval, minidx, maxidx, len, startidx ); }

static void minMaxIdx_16s(const short* src, const uchar* mask, int* minval, int* maxval,
                          size_t* minidx, size_t* maxidx, int len, size_t startidx )
{ minMaxIdx_(src, mask, minval, maxval, minidx, maxidx, len, startidx ); }

static void minMaxIdx_32s(const int* src, const uchar* mask, int* minval, int* maxval,
                          size_t* minidx, size_t* maxidx, int len, size_t startidx )
{ minMaxIdx_(src, mask, minval, maxval, minidx, maxidx, len, startidx ); }

static void minMaxIdx_32f(const float* src, const uchar* mask, float* minval, float* maxval,
                          size_t* minidx, size_t* maxidx, int len, size_t startidx )
{ minMaxIdx_(src, mask, minval, maxval, minidx, maxidx, len, startidx ); }

static void minMaxIdx_64f(const double* src, const uchar* mask, double* minval, double* maxval,
                          size_t* minidx, size_t* maxidx, int len, size_t startidx )
{ minMaxIdx_(src, mask, minval, maxval, minidx, maxidx, len, startidx ); }

typedef void (*MinMaxIdxFunc)(const uchar*, const uchar*, int*, int*, size_t*, size_t*, int, size_t);

static MinMaxIdxFunc getMinmaxTab(int depth)
{
    static MinMaxIdxFunc minmaxTab[] =
    {
        (MinMaxIdxFunc)GET_OPTIMIZED(minMaxIdx_8u), (MinMaxIdxFunc)GET_OPTIMIZED(minMaxIdx_8s),
        (MinMaxIdxFunc)GET_OPTIMIZED(minMaxIdx_16u), (MinMaxIdxFunc)GET_OPTIMIZED(minMaxIdx_16s),
        (MinMaxIdxFunc)GET_OPTIMIZED(minMaxIdx_32s),
        (MinMaxIdxFunc)GET_OPTIMIZED(minMaxIdx_32f), (MinMaxIdxFunc)GET_OPTIMIZED(minMaxIdx_64f),
        0
    };

    return minmaxTab[depth];
}

static void ofs2idx(const Mat& a, size_t ofs, int* idx)
{
    int i, d = a.dims;
    if( ofs > 0 )
    {
        ofs--;
        for( i = d-1; i >= 0; i-- )
        {
            int sz = a.size[i];
            idx[i] = (int)(ofs % sz);
            ofs /= sz;
        }
    }
    else
    {
        for( i = d-1; i >= 0; i-- )
            idx[i] = -1;
    }
}

#ifdef HAVE_OPENCL

#define MINMAX_STRUCT_ALIGNMENT 8 // sizeof double

template <typename T>
void getMinMaxRes(const Mat & db, double * minVal, double * maxVal,
                  int* minLoc, int* maxLoc,
                  int groupnum, int cols, double * maxVal2)
{
    uint index_max = std::numeric_limits<uint>::max();
    T minval = std::numeric_limits<T>::max();
    T maxval = std::numeric_limits<T>::min() > 0 ? -std::numeric_limits<T>::max() : std::numeric_limits<T>::min(), maxval2 = maxval;
    uint minloc = index_max, maxloc = index_max;

    size_t index = 0;
    const T * minptr = NULL, * maxptr = NULL, * maxptr2 = NULL;
    const uint * minlocptr = NULL, * maxlocptr = NULL;
    if (minVal || minLoc)
    {
        minptr = db.ptr<T>();
        index += sizeof(T) * groupnum;
        index = alignSize(index, MINMAX_STRUCT_ALIGNMENT);
    }
    if (maxVal || maxLoc)
    {
        maxptr = (const T *)(db.ptr() + index);
        index += sizeof(T) * groupnum;
        index = alignSize(index, MINMAX_STRUCT_ALIGNMENT);
    }
    if (minLoc)
    {
        minlocptr = (const uint *)(db.ptr() + index);
        index += sizeof(uint) * groupnum;
        index = alignSize(index, MINMAX_STRUCT_ALIGNMENT);
    }
    if (maxLoc)
    {
        maxlocptr = (const uint *)(db.ptr() + index);
        index += sizeof(uint) * groupnum;
        index = alignSize(index, MINMAX_STRUCT_ALIGNMENT);
    }
    if (maxVal2)
        maxptr2 = (const T *)(db.ptr() + index);

    for (int i = 0; i < groupnum; i++)
    {
        if (minptr && minptr[i] <= minval)
        {
            if (minptr[i] == minval)
            {
                if (minlocptr)
                    minloc = std::min(minlocptr[i], minloc);
            }
            else
            {
                if (minlocptr)
                    minloc = minlocptr[i];
                minval = minptr[i];
            }
        }
        if (maxptr && maxptr[i] >= maxval)
        {
            if (maxptr[i] == maxval)
            {
                if (maxlocptr)
                    maxloc = std::min(maxlocptr[i], maxloc);
            }
            else
            {
                if (maxlocptr)
                    maxloc = maxlocptr[i];
                maxval = maxptr[i];
            }
        }
        if (maxptr2 && maxptr2[i] > maxval2)
            maxval2 = maxptr2[i];
    }
    bool zero_mask = (minLoc && minloc == index_max) ||
            (maxLoc && maxloc == index_max);

    if (minVal)
        *minVal = zero_mask ? 0 : (double)minval;
    if (maxVal)
        *maxVal = zero_mask ? 0 : (double)maxval;
    if (maxVal2)
        *maxVal2 = zero_mask ? 0 : (double)maxval2;

    if (minLoc)
    {
        minLoc[0] = zero_mask ? -1 : minloc / cols;
        minLoc[1] = zero_mask ? -1 : minloc % cols;
    }
    if (maxLoc)
    {
        maxLoc[0] = zero_mask ? -1 : maxloc / cols;
        maxLoc[1] = zero_mask ? -1 : maxloc % cols;
    }
}

typedef void (*getMinMaxResFunc)(const Mat & db, double * minVal, double * maxVal,
                                 int * minLoc, int *maxLoc, int gropunum, int cols, double * maxVal2);

bool ocl_minMaxIdx( InputArray _src, double* minVal, double* maxVal, int* minLoc, int* maxLoc, InputArray _mask,
                           int ddepth, bool absValues, InputArray _src2, double * maxVal2)
{
    const ocl::Device & dev = ocl::Device::getDefault();

#ifdef __ANDROID__
    if (dev.isNVidia())
        return false;
#endif

    bool doubleSupport = dev.doubleFPConfig() > 0, haveMask = !_mask.empty(),
        haveSrc2 = _src2.kind() != _InputArray::NONE;
    int type = _src.type(), depth = CV_MAT_DEPTH(type), cn = CV_MAT_CN(type),
            kercn = haveMask ? cn : std::min(4, ocl::predictOptimalVectorWidth(_src, _src2));

    // disabled following modes since it occasionally fails on AMD devices (e.g. A10-6800K, sep. 2014)
    if ((haveMask || type == CV_32FC1) && dev.isAMD())
        return false;

    CV_Assert( (cn == 1 && (!haveMask || _mask.type() == CV_8U)) ||
              (cn >= 1 && !minLoc && !maxLoc) );

    if (ddepth < 0)
        ddepth = depth;

    CV_Assert(!haveSrc2 || _src2.type() == type);

    if (depth == CV_32S)
        return false;

    if ((depth == CV_64F || ddepth == CV_64F) && !doubleSupport)
        return false;

    int groupnum = dev.maxComputeUnits();
    size_t wgs = dev.maxWorkGroupSize();

    int wgs2_aligned = 1;
    while (wgs2_aligned < (int)wgs)
        wgs2_aligned <<= 1;
    wgs2_aligned >>= 1;

    bool needMinVal = minVal || minLoc, needMinLoc = minLoc != NULL,
            needMaxVal = maxVal || maxLoc, needMaxLoc = maxLoc != NULL;

    // in case of mask we must know whether mask is filled with zeros or not
    // so let's calculate min or max location, if it's undefined, so mask is zeros
    if (!(needMaxLoc || needMinLoc) && haveMask)
    {
        if (needMinVal)
            needMinLoc = true;
        else
            needMaxLoc = true;
    }

    char cvt[2][40];
    String opts = format("-D DEPTH_%d -D srcT1=%s%s -D WGS=%d -D srcT=%s"
                         " -D WGS2_ALIGNED=%d%s%s%s -D kercn=%d%s%s%s%s"
                         " -D dstT1=%s -D dstT=%s -D convertToDT=%s%s%s%s%s -D wdepth=%d -D convertFromU=%s"
                         " -D MINMAX_STRUCT_ALIGNMENT=%d",
                         depth, ocl::typeToStr(depth), haveMask ? " -D HAVE_MASK" : "", (int)wgs,
                         ocl::typeToStr(CV_MAKE_TYPE(depth, kercn)), wgs2_aligned,
                         doubleSupport ? " -D DOUBLE_SUPPORT" : "",
                         _src.isContinuous() ? " -D HAVE_SRC_CONT" : "",
                         _mask.isContinuous() ? " -D HAVE_MASK_CONT" : "", kercn,
                         needMinVal ? " -D NEED_MINVAL" : "", needMaxVal ? " -D NEED_MAXVAL" : "",
                         needMinLoc ? " -D NEED_MINLOC" : "", needMaxLoc ? " -D NEED_MAXLOC" : "",
                         ocl::typeToStr(ddepth), ocl::typeToStr(CV_MAKE_TYPE(ddepth, kercn)),
                         ocl::convertTypeStr(depth, ddepth, kercn, cvt[0]),
                         absValues ? " -D OP_ABS" : "",
                         haveSrc2 ? " -D HAVE_SRC2" : "", maxVal2 ? " -D OP_CALC2" : "",
                         haveSrc2 && _src2.isContinuous() ? " -D HAVE_SRC2_CONT" : "", ddepth,
                         depth <= CV_32S && ddepth == CV_32S ? ocl::convertTypeStr(CV_8U, ddepth, kercn, cvt[1]) : "noconvert",
                         MINMAX_STRUCT_ALIGNMENT);

    ocl::Kernel k("minmaxloc", ocl::core::minmaxloc_oclsrc, opts);
    if (k.empty())
        return false;

    int esz = CV_ELEM_SIZE(ddepth), esz32s = CV_ELEM_SIZE1(CV_32S),
            dbsize = groupnum * ((needMinVal ? esz : 0) + (needMaxVal ? esz : 0) +
                                 (needMinLoc ? esz32s : 0) + (needMaxLoc ? esz32s : 0) +
                                 (maxVal2 ? esz : 0))
                     + 5 * MINMAX_STRUCT_ALIGNMENT;
    UMat src = _src.getUMat(), src2 = _src2.getUMat(), db(1, dbsize, CV_8UC1), mask = _mask.getUMat();

    if (cn > 1 && !haveMask)
    {
        src = src.reshape(1);
        src2 = src2.reshape(1);
    }

    if (haveSrc2)
    {
        if (!haveMask)
            k.args(ocl::KernelArg::ReadOnlyNoSize(src), src.cols, (int)src.total(),
                   groupnum, ocl::KernelArg::PtrWriteOnly(db), ocl::KernelArg::ReadOnlyNoSize(src2));
        else
            k.args(ocl::KernelArg::ReadOnlyNoSize(src), src.cols, (int)src.total(),
                   groupnum, ocl::KernelArg::PtrWriteOnly(db), ocl::KernelArg::ReadOnlyNoSize(mask),
                   ocl::KernelArg::ReadOnlyNoSize(src2));
    }
    else
    {
        if (!haveMask)
            k.args(ocl::KernelArg::ReadOnlyNoSize(src), src.cols, (int)src.total(),
                   groupnum, ocl::KernelArg::PtrWriteOnly(db));
        else
            k.args(ocl::KernelArg::ReadOnlyNoSize(src), src.cols, (int)src.total(),
                   groupnum, ocl::KernelArg::PtrWriteOnly(db), ocl::KernelArg::ReadOnlyNoSize(mask));
    }

    size_t globalsize = groupnum * wgs;
    if (!k.run(1, &globalsize, &wgs, true))
        return false;

    static const getMinMaxResFunc functab[7] =
    {
        getMinMaxRes<uchar>,
        getMinMaxRes<char>,
        getMinMaxRes<ushort>,
        getMinMaxRes<short>,
        getMinMaxRes<int>,
        getMinMaxRes<float>,
        getMinMaxRes<double>
    };

    getMinMaxResFunc func = functab[ddepth];

    int locTemp[2];
    func(db.getMat(ACCESS_READ), minVal, maxVal,
         needMinLoc ? minLoc ? minLoc : locTemp : minLoc,
         needMaxLoc ? maxLoc ? maxLoc : locTemp : maxLoc,
         groupnum, src.cols, maxVal2);

    return true;
}

#endif

#ifdef HAVE_OPENVX
namespace ovx {
    template <> inline bool skipSmallImages<VX_KERNEL_MINMAXLOC>(int w, int h) { return w*h < 3840 * 2160; }
}
static bool openvx_minMaxIdx(Mat &src, double* minVal, double* maxVal, int* minIdx, int* maxIdx, Mat &mask)
{
    int stype = src.type();
    size_t total_size = src.total();
    int rows = src.size[0], cols = rows ? (int)(total_size / rows) : 0;
    if ((stype != CV_8UC1 && stype != CV_16SC1) || !mask.empty() ||
        (src.dims != 2 && !(src.isContinuous() && cols > 0 && (size_t)rows*cols == total_size))
        )
        return false;

    try
    {
        ivx::Context ctx = ovx::getOpenVXContext();
        ivx::Image
            ia = ivx::Image::createFromHandle(ctx, stype == CV_8UC1 ? VX_DF_IMAGE_U8 : VX_DF_IMAGE_S16,
                ivx::Image::createAddressing(cols, rows, stype == CV_8UC1 ? 1 : 2, (vx_int32)(src.step[0])), src.ptr());

        ivx::Scalar vxMinVal = ivx::Scalar::create(ctx, stype == CV_8UC1 ? VX_TYPE_UINT8 : VX_TYPE_INT16, 0);
        ivx::Scalar vxMaxVal = ivx::Scalar::create(ctx, stype == CV_8UC1 ? VX_TYPE_UINT8 : VX_TYPE_INT16, 0);
        ivx::Array vxMinInd, vxMaxInd;
        ivx::Scalar vxMinCount, vxMaxCount;
        if (minIdx)
        {
            vxMinInd = ivx::Array::create(ctx, VX_TYPE_COORDINATES2D, 1);
            vxMinCount = ivx::Scalar::create(ctx, VX_TYPE_UINT32, 0);
        }
        if (maxIdx)
        {
            vxMaxInd = ivx::Array::create(ctx, VX_TYPE_COORDINATES2D, 1);
            vxMaxCount = ivx::Scalar::create(ctx, VX_TYPE_UINT32, 0);
        }

        ivx::IVX_CHECK_STATUS(vxuMinMaxLoc(ctx, ia, vxMinVal, vxMaxVal, vxMinInd, vxMaxInd, vxMinCount, vxMaxCount));

        if (minVal)
        {
            *minVal = stype == CV_8UC1 ? vxMinVal.getValue<vx_uint8>() : vxMinVal.getValue<vx_int16>();
        }
        if (maxVal)
        {
            *maxVal = stype == CV_8UC1 ? vxMaxVal.getValue<vx_uint8>() : vxMaxVal.getValue<vx_int16>();
        }
        if (minIdx)
        {
            if(vxMinCount.getValue<vx_uint32>()<1) throw ivx::RuntimeError(VX_ERROR_INVALID_VALUE, std::string(__func__) + "(): minimum value location not found");
            vx_coordinates2d_t loc;
            vxMinInd.copyRangeTo(0, 1, &loc);
            size_t minidx = loc.y * cols + loc.x + 1;
            ofs2idx(src, minidx, minIdx);
        }
        if (maxIdx)
        {
            if (vxMaxCount.getValue<vx_uint32>()<1) throw ivx::RuntimeError(VX_ERROR_INVALID_VALUE, std::string(__func__) + "(): maximum value location not found");
            vx_coordinates2d_t loc;
            vxMaxInd.copyRangeTo(0, 1, &loc);
            size_t maxidx = loc.y * cols + loc.x + 1;
            ofs2idx(src, maxidx, maxIdx);
        }
    }
    catch (ivx::RuntimeError & e)
    {
        VX_DbgThrow(e.what());
    }
    catch (ivx::WrapperError & e)
    {
        VX_DbgThrow(e.what());
    }

    return true;
}
#endif

#ifdef HAVE_IPP
static IppStatus ipp_minMaxIndex_wrap(const void* pSrc, int srcStep, IppiSize size, IppDataType dataType,
    float* pMinVal, float* pMaxVal, IppiPoint* pMinIndex, IppiPoint* pMaxIndex, const Ipp8u*, int)
{
    switch(dataType)
    {
    case ipp8u:  return CV_INSTRUMENT_FUN_IPP(ippiMinMaxIndx_8u_C1R, (const Ipp8u*)pSrc, srcStep, size, pMinVal, pMaxVal, pMinIndex, pMaxIndex);
    case ipp16u: return CV_INSTRUMENT_FUN_IPP(ippiMinMaxIndx_16u_C1R, (const Ipp16u*)pSrc, srcStep, size, pMinVal, pMaxVal, pMinIndex, pMaxIndex);
    case ipp32f: return CV_INSTRUMENT_FUN_IPP(ippiMinMaxIndx_32f_C1R, (const Ipp32f*)pSrc, srcStep, size, pMinVal, pMaxVal, pMinIndex, pMaxIndex);
    default:     return ippStsDataTypeErr;
    }
}

static IppStatus ipp_minMaxIndexMask_wrap(const void* pSrc, int srcStep, IppiSize size, IppDataType dataType,
    float* pMinVal, float* pMaxVal, IppiPoint* pMinIndex, IppiPoint* pMaxIndex, const Ipp8u* pMask, int maskStep)
{
    switch(dataType)
    {
    case ipp8u:  return CV_INSTRUMENT_FUN_IPP(ippiMinMaxIndx_8u_C1MR, (const Ipp8u*)pSrc, srcStep, pMask, maskStep, size, pMinVal, pMaxVal, pMinIndex, pMaxIndex);
    case ipp16u: return CV_INSTRUMENT_FUN_IPP(ippiMinMaxIndx_16u_C1MR, (const Ipp16u*)pSrc, srcStep, pMask, maskStep, size, pMinVal, pMaxVal, pMinIndex, pMaxIndex);
    case ipp32f: return CV_INSTRUMENT_FUN_IPP(ippiMinMaxIndx_32f_C1MR, (const Ipp32f*)pSrc, srcStep, pMask, maskStep, size, pMinVal, pMaxVal, pMinIndex, pMaxIndex);
    default:     return ippStsDataTypeErr;
    }
}

static IppStatus ipp_minMax_wrap(const void* pSrc, int srcStep, IppiSize size, IppDataType dataType,
    float* pMinVal, float* pMaxVal, IppiPoint*, IppiPoint*, const Ipp8u*, int)
{
    IppStatus status;

    switch(dataType)
    {
#if IPP_VERSION_X100 > 201701 // wrong min values
    case ipp8u:
    {
        Ipp8u val[2];
        status = CV_INSTRUMENT_FUN_IPP(ippiMinMax_8u_C1R, (const Ipp8u*)pSrc, srcStep, size, &val[0], &val[1]);
        *pMinVal = val[0];
        *pMaxVal = val[1];
        return status;
    }
#endif
    case ipp16u:
    {
        Ipp16u val[2];
        status = CV_INSTRUMENT_FUN_IPP(ippiMinMax_16u_C1R, (const Ipp16u*)pSrc, srcStep, size, &val[0], &val[1]);
        *pMinVal = val[0];
        *pMaxVal = val[1];
        return status;
    }
    case ipp16s:
    {
        Ipp16s val[2];
        status = CV_INSTRUMENT_FUN_IPP(ippiMinMax_16s_C1R, (const Ipp16s*)pSrc, srcStep, size, &val[0], &val[1]);
        *pMinVal = val[0];
        *pMaxVal = val[1];
        return status;
    }
    case ipp32f: return CV_INSTRUMENT_FUN_IPP(ippiMinMax_32f_C1R, (const Ipp32f*)pSrc, srcStep, size, pMinVal, pMaxVal);
    default:     return ipp_minMaxIndex_wrap(pSrc, srcStep, size, dataType, pMinVal, pMaxVal, NULL, NULL, NULL, 0);
    }
}

static IppStatus ipp_minIdx_wrap(const void* pSrc, int srcStep, IppiSize size, IppDataType dataType,
    float* pMinVal, float*, IppiPoint* pMinIndex, IppiPoint*, const Ipp8u*, int)
{
    IppStatus status;

    switch(dataType)
    {
    case ipp8u:
    {
        Ipp8u val;
        status = CV_INSTRUMENT_FUN_IPP(ippiMinIndx_8u_C1R, (const Ipp8u*)pSrc, srcStep, size, &val, &pMinIndex->x, &pMinIndex->y);
        *pMinVal = val;
        return status;
    }
    case ipp16u:
    {
        Ipp16u val;
        status = CV_INSTRUMENT_FUN_IPP(ippiMinIndx_16u_C1R, (const Ipp16u*)pSrc, srcStep, size, &val, &pMinIndex->x, &pMinIndex->y);
        *pMinVal = val;
        return status;
    }
    case ipp16s:
    {
        Ipp16s val;
        status = CV_INSTRUMENT_FUN_IPP(ippiMinIndx_16s_C1R, (const Ipp16s*)pSrc, srcStep, size, &val, &pMinIndex->x, &pMinIndex->y);
        *pMinVal = val;
        return status;
    }
    case ipp32f: return CV_INSTRUMENT_FUN_IPP(ippiMinIndx_32f_C1R, (const Ipp32f*)pSrc, srcStep, size, pMinVal, &pMinIndex->x, &pMinIndex->y);
    default:     return ipp_minMaxIndex_wrap(pSrc, srcStep, size, dataType, pMinVal, NULL, pMinIndex, NULL, NULL, 0);
    }
}

static IppStatus ipp_maxIdx_wrap(const void* pSrc, int srcStep, IppiSize size, IppDataType dataType,
    float*, float* pMaxVal, IppiPoint*, IppiPoint* pMaxIndex, const Ipp8u*, int)
{
    IppStatus status;

    switch(dataType)
    {
    case ipp8u:
    {
        Ipp8u val;
        status = CV_INSTRUMENT_FUN_IPP(ippiMaxIndx_8u_C1R, (const Ipp8u*)pSrc, srcStep, size, &val, &pMaxIndex->x, &pMaxIndex->y);
        *pMaxVal = val;
        return status;
    }
    case ipp16u:
    {
        Ipp16u val;
        status = CV_INSTRUMENT_FUN_IPP(ippiMaxIndx_16u_C1R, (const Ipp16u*)pSrc, srcStep, size, &val, &pMaxIndex->x, &pMaxIndex->y);
        *pMaxVal = val;
        return status;
    }
    case ipp16s:
    {
        Ipp16s val;
        status = CV_INSTRUMENT_FUN_IPP(ippiMaxIndx_16s_C1R, (const Ipp16s*)pSrc, srcStep, size, &val, &pMaxIndex->x, &pMaxIndex->y);
        *pMaxVal = val;
        return status;
    }
    case ipp32f: return CV_INSTRUMENT_FUN_IPP(ippiMaxIndx_32f_C1R, (const Ipp32f*)pSrc, srcStep, size, pMaxVal, &pMaxIndex->x, &pMaxIndex->y);
    default:     return ipp_minMaxIndex_wrap(pSrc, srcStep, size, dataType, NULL, pMaxVal, NULL, pMaxIndex, NULL, 0);
    }
}

typedef IppStatus (*IppMinMaxSelector)(const void* pSrc, int srcStep, IppiSize size, IppDataType dataType,
    float* pMinVal, float* pMaxVal, IppiPoint* pMinIndex, IppiPoint* pMaxIndex, const Ipp8u* pMask, int maskStep);

static bool ipp_minMaxIdx(Mat &src, double* _minVal, double* _maxVal, int* _minIdx, int* _maxIdx, Mat &mask)
{
#if IPP_VERSION_X100 >= 700
    CV_INSTRUMENT_REGION_IPP()

#if IPP_VERSION_X100 < 201800
    // cv::minMaxIdx problem with NaN input
    // Disable 32F processing only
    if(src.depth() == CV_32F && cv::ipp::getIppTopFeatures() == ippCPUID_SSE42)
        return false;
#endif

#if IPP_VERSION_X100 < 201801
    // cv::minMaxIdx problem with index positions on AVX
    if(!mask.empty() && _maxIdx && cv::ipp::getIppTopFeatures() != ippCPUID_SSE42)
        return false;
#endif

    IppStatus   status;
    IppDataType dataType = ippiGetDataType(src.depth());
    float       minVal = 0;
    float       maxVal = 0;
    IppiPoint   minIdx = {-1, -1};
    IppiPoint   maxIdx = {-1, -1};

    float       *pMinVal = (_minVal || _minIdx)?&minVal:NULL;
    float       *pMaxVal = (_maxVal || _maxIdx)?&maxVal:NULL;
    IppiPoint   *pMinIdx = (_minIdx)?&minIdx:NULL;
    IppiPoint   *pMaxIdx = (_maxIdx)?&maxIdx:NULL;

    IppMinMaxSelector ippMinMaxFun = ipp_minMaxIndexMask_wrap;
    if(mask.empty())
    {
        if(_maxVal && _maxIdx && !_minVal && !_minIdx)
            ippMinMaxFun = ipp_maxIdx_wrap;
        else if(!_maxVal && !_maxIdx && _minVal && _minIdx)
            ippMinMaxFun = ipp_minIdx_wrap;
        else if(_maxVal && !_maxIdx && _minVal && !_minIdx)
            ippMinMaxFun = ipp_minMax_wrap;
        else if(!_maxVal && !_maxIdx && !_minVal && !_minIdx)
            return false;
        else
            ippMinMaxFun = ipp_minMaxIndex_wrap;
    }

    if(src.dims <= 2)
    {
        IppiSize size = ippiSize(src.size());
        size.width *= src.channels();

        status = ippMinMaxFun(src.ptr(), (int)src.step, size, dataType, pMinVal, pMaxVal, pMinIdx, pMaxIdx, (Ipp8u*)mask.ptr(), (int)mask.step);
        if(status < 0)
            return false;
        if(_minVal)
            *_minVal = minVal;
        if(_maxVal)
            *_maxVal = maxVal;
        if(_minIdx)
        {
#if IPP_VERSION_X100 < 201801
            // Should be just ippStsNoOperation check, but there is a bug in the function so we need additional checks
            if(status == ippStsNoOperation && !mask.empty() && !pMinIdx->x && !pMinIdx->y)
#else
            if(status == ippStsNoOperation)
#endif
            {
                _minIdx[0] = -1;
                _minIdx[1] = -1;
            }
            else
            {
                _minIdx[0] = minIdx.y;
                _minIdx[1] = minIdx.x;
            }
        }
        if(_maxIdx)
        {
#if IPP_VERSION_X100 < 201801
            // Should be just ippStsNoOperation check, but there is a bug in the function so we need additional checks
            if(status == ippStsNoOperation && !mask.empty() && !pMaxIdx->x && !pMaxIdx->y)
#else
            if(status == ippStsNoOperation)
#endif
            {
                _maxIdx[0] = -1;
                _maxIdx[1] = -1;
            }
            else
            {
                _maxIdx[0] = maxIdx.y;
                _maxIdx[1] = maxIdx.x;
            }
        }
    }
    else
    {
        const Mat *arrays[] = {&src, mask.empty()?NULL:&mask, NULL};
        uchar     *ptrs[3]  = {NULL};
        NAryMatIterator it(arrays, ptrs);
        IppiSize size = ippiSize(it.size*src.channels(), 1);
        int srcStep      = (int)(size.width*src.elemSize1());
        int maskStep     = size.width;
        size_t idxPos    = 1;
        size_t minIdxAll = 0;
        size_t maxIdxAll = 0;
        float  minValAll = IPP_MAXABS_32F;
        float  maxValAll = -IPP_MAXABS_32F;

        for(size_t i = 0; i < it.nplanes; i++, ++it, idxPos += size.width)
        {
            status = ippMinMaxFun(ptrs[0], srcStep, size, dataType, pMinVal, pMaxVal, pMinIdx, pMaxIdx, ptrs[1], maskStep);
            if(status < 0)
                return false;
#if IPP_VERSION_X100 > 201701
            // Zero-mask check, function should return ippStsNoOperation warning
            if(status == ippStsNoOperation)
                    continue;
#else
            // Crude zero-mask check, waiting for fix in IPP function
            if(ptrs[1])
            {
                Mat localMask(Size(size.width, 1), CV_8U, ptrs[1], maskStep);
                if(!cv::countNonZero(localMask))
                    continue;
            }
#endif

            if(_minVal && minVal < minValAll)
            {
                minValAll = minVal;
                minIdxAll = idxPos+minIdx.x;
            }
            if(_maxVal && maxVal > maxValAll)
            {
                maxValAll = maxVal;
                maxIdxAll = idxPos+maxIdx.x;
            }
        }
        if(!src.empty() && mask.empty())
        {
            if(minIdxAll == 0)
                minIdxAll = 1;
            if(maxValAll == 0)
                maxValAll = 1;
        }

        if(_minVal)
            *_minVal = minValAll;
        if(_maxVal)
            *_maxVal = maxValAll;
        if(_minIdx)
            ofs2idx(src, minIdxAll, _minIdx);
        if(_maxIdx)
            ofs2idx(src, maxIdxAll, _maxIdx);
    }

    return true;
#else
    CV_UNUSED(src); CV_UNUSED(minVal); CV_UNUSED(maxVal); CV_UNUSED(minIdx); CV_UNUSED(maxIdx); CV_UNUSED(mask);
    return false;
#endif
}
#endif

}

void cv::minMaxIdx(InputArray _src, double* minVal,
                   double* maxVal, int* minIdx, int* maxIdx,
                   InputArray _mask)
{
    CV_INSTRUMENT_REGION()

    int type = _src.type(), depth = CV_MAT_DEPTH(type), cn = CV_MAT_CN(type);
    CV_Assert( (cn == 1 && (_mask.empty() || _mask.type() == CV_8U)) ||
        (cn > 1 && _mask.empty() && !minIdx && !maxIdx) );

    CV_OCL_RUN(OCL_PERFORMANCE_CHECK(_src.isUMat()) && _src.dims() <= 2  && (_mask.empty() || _src.size() == _mask.size()),
               ocl_minMaxIdx(_src, minVal, maxVal, minIdx, maxIdx, _mask))

    Mat src = _src.getMat(), mask = _mask.getMat();

    if (src.dims <= 2)
        CALL_HAL(minMaxIdx, cv_hal_minMaxIdx, src.data, src.step, src.cols, src.rows, src.depth(), minVal, maxVal,
                 minIdx, maxIdx, mask.data);

    CV_OVX_RUN(!ovx::skipSmallImages<VX_KERNEL_MINMAXLOC>(src.cols, src.rows),
               openvx_minMaxIdx(src, minVal, maxVal, minIdx, maxIdx, mask))

    CV_IPP_RUN_FAST(ipp_minMaxIdx(src, minVal, maxVal, minIdx, maxIdx, mask))

    MinMaxIdxFunc func = getMinmaxTab(depth);
    CV_Assert( func != 0 );

    const Mat* arrays[] = {&src, &mask, 0};
<<<<<<< HEAD
    uchar* ptrs[2]{};
=======
    uchar* ptrs[2] = {};
>>>>>>> 351ee2e3
    NAryMatIterator it(arrays, ptrs);

    size_t minidx = 0, maxidx = 0;
    int iminval = INT_MAX, imaxval = INT_MIN;
    float  fminval = std::numeric_limits<float>::infinity(),  fmaxval = -fminval;
    double dminval = std::numeric_limits<double>::infinity(), dmaxval = -dminval;
    size_t startidx = 1;
    int *minval = &iminval, *maxval = &imaxval;
    int planeSize = (int)it.size*cn;

    if( depth == CV_32F )
        minval = (int*)&fminval, maxval = (int*)&fmaxval;
    else if( depth == CV_64F )
        minval = (int*)&dminval, maxval = (int*)&dmaxval;

    for( size_t i = 0; i < it.nplanes; i++, ++it, startidx += planeSize )
        func( ptrs[0], ptrs[1], minval, maxval, &minidx, &maxidx, planeSize, startidx );

    if (!src.empty() && mask.empty())
    {
        if( minidx == 0 )
             minidx = 1;
         if( maxidx == 0 )
             maxidx = 1;
    }

    if( minidx == 0 )
        dminval = dmaxval = 0;
    else if( depth == CV_32F )
        dminval = fminval, dmaxval = fmaxval;
    else if( depth <= CV_32S )
        dminval = iminval, dmaxval = imaxval;

    if( minVal )
        *minVal = dminval;
    if( maxVal )
        *maxVal = dmaxval;

    if( minIdx )
        ofs2idx(src, minidx, minIdx);
    if( maxIdx )
        ofs2idx(src, maxidx, maxIdx);
}

void cv::minMaxLoc( InputArray _img, double* minVal, double* maxVal,
                    Point* minLoc, Point* maxLoc, InputArray mask )
{
    CV_INSTRUMENT_REGION()

    CV_Assert(_img.dims() <= 2);

    minMaxIdx(_img, minVal, maxVal, (int*)minLoc, (int*)maxLoc, mask);
    if( minLoc )
        std::swap(minLoc->x, minLoc->y);
    if( maxLoc )
        std::swap(maxLoc->x, maxLoc->y);
}<|MERGE_RESOLUTION|>--- conflicted
+++ resolved
@@ -770,11 +770,7 @@
     CV_Assert( func != 0 );
 
     const Mat* arrays[] = {&src, &mask, 0};
-<<<<<<< HEAD
-    uchar* ptrs[2]{};
-=======
     uchar* ptrs[2] = {};
->>>>>>> 351ee2e3
     NAryMatIterator it(arrays, ptrs);
 
     size_t minidx = 0, maxidx = 0;
