--- conflicted
+++ resolved
@@ -10,11 +10,7 @@
 
 namespace cv
 {
-<<<<<<< HEAD
-    std::vector<String> Directory::GetListFiles(  const String& path, const String & exten, bool addPath )
-=======
-    std::vector<std::string> Directory::GetListFiles( const std::string& path, const std::string & exten, bool addPath )
->>>>>>> 9c60a2c2
+    std::vector<String> Directory::GetListFiles( const String& path, const String & exten, bool addPath )
     {
         std::vector<String> list;
         list.clear();
